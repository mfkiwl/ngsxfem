from ngsolve import *
from time import sleep
from netgen.geom2d import unit_square
from netgen.geom2d import SplineGeometry
from netgen.meshing import MeshingParameters

from ngsolve.internal import *
from xfem import *
from math import pi


class LevelSetMeshAdaptation_Spacetime:
    """
Class to compute a proper mesh deformation to improve a piecewise (multi-) 
linear (in space!) level set approximation to obtain a higher order 
accurate approximation.

Computes a continuous function that describes a shift between points that 
are on the (P1-in-space ) approximated level set function and its higher 
order accurate approximation. The transformation is only applied on elements 
where a level value inside a certain interval (lower,upper) exists.

The result is a space-time finite element deformation (`deform`). For each 
fixed time the behavior is as for an `LevelSetMeshAdaptation` object, i.e.


1)phi_lin( Psi(x) ) = phi_h(x)

  with Psi(x) = x + d(x) qn(x) =: D(x)

for all x on 'cut' elements

with

  phi_h : self.lset_ho
    the higher order space-time level set function

  phi_lin : self.lset_p1
    the P1-in-space space-time level set function

  Psi : Id + self.deform
    the resulting deformation

  qn : self.qn
    normal direction field

This class holds its own members for the higher order and lower order
 (P1-in-space) space-time approximation of the level set function and 
 only depends on the input of a mesh and a CoefficientFunction 
 (the levelset function) (and options).

 A LevelSetMeshAdaptation_Spacetime can also be used as a context
 manager. In this case, the mesh deformation is applied on the mesh
 inside the context.
    """

    order_deform = 2
    order_qn = 2
    order_lset = 2

    gf_to_project = []
    gf_to_project_tmp = [] # list for temporary copies

    @TimeFunction
    def __init__(self, mesh, order_space = 2, order_time = 1, lset_lower_bound = 0,
                 lset_upper_bound = 0, threshold = -1, discontinuous_qn = False, heapsize=1000000,periodic=False):

        """
The computed deformation depends on different options:

  order_space : int
    order of deformation GridFunction (ideally) order + 1 is the accuracy of the geometry
    approximation after applying the deformation on the mesh

  order_time : int
    order in time for space-time tensor-product spaces

  lset_lower_bound: float
    smallest relevant level set value to define the 'cut' elements where the mapping should be
    applied
    
  lset_upper_bound: float
    largest relevant level set value to define the 'cut' elements where the mapping should be
    applied
    
  threshold: float
    maximum (pointwise) value for d(x)/h in the mapping
      Psi(x) = x + d(x) qn(x)
    of the mesh transformation. A small value might be necessary if the geometry is only coarsely
    approximated to avoid irregular meshes after a corresponding mesh deformation.

  discontinuous_qn: boolean
    As an approximation for the normal direction we use n_h = nabla phi_h (gradient of higher order
    level set approximation) depending on the discontinuous_qn flag this normal field will be
    projected onto a continuous finite element space or not.

  eps_perturbation: float
    epsilon perturbation that is used to interpolate to P1

  heapsize : int
    heapsize for local computations.

  levelset : CoefficientFunction or None(default)
    If a level set function is prescribed the deformation is computed right away. Otherwise the 
    computation is triggered only at calls for `CalcDeformation`.
        """
        self.order_deform = order_space
        self.order_qn = order_space
        self.order_lset = order_space
        self.order_time = order_time

        self.lset_lower_bound = lset_lower_bound
        self.lset_upper_bound = lset_upper_bound
        self.threshold = threshold
        self.periodic = periodic
        
        self.mesh = mesh
        self.v_ho = H1(mesh, order=self.order_lset)
        self.lset_ho_node = GridFunction (self.v_ho, "lset_ho_node")
        self.ndof_node = len(self.lset_ho_node.vec)

        if (discontinuous_qn):
            self.v_qn = L2(mesh, order=self.order_qn, dim=mesh.dim)
        else:
            self.v_qn = H1(mesh, order=self.order_qn, dim=mesh.dim)
        self.qn = GridFunction(self.v_qn, "qn")
    
        self.v_p1 = H1(mesh, order=1)
        self.lset_p1_node = GridFunction (self.v_p1, "lset_p1_node")
        self.ndof_node_p1 = len(self.lset_p1_node.vec)

        if self.periodic:
            self.v_def = Periodic(H1(mesh, order=self.order_deform, dim=mesh.dim))
        else:
            self.v_def = H1(mesh, order=self.order_deform, dim=mesh.dim)
        
        self.deform_node = GridFunction(self.v_def, "deform_node")
        self.heapsize = heapsize
        
        # Spacetime
        self.tfe = ScalarTimeFE(self.order_time) 
        
        self.v_ho_st = SpaceTimeFESpace(self.v_ho,self.tfe)
        self.lset_ho = GridFunction(self.v_ho_st)

        self.v_p1_st = SpaceTimeFESpace(self.v_p1,self.tfe)
        self.lset_p1 = GridFunction(self.v_p1_st)
        self.lset_p1_top = CreateTimeRestrictedGF(self.lset_p1,1.0)
        self.lset_p1_bottom = CreateTimeRestrictedGF(self.lset_p1,0.0)        
        
        self.v_def_st = SpaceTimeFESpace(self.v_def,self.tfe)
        self.deform = GridFunction(self.v_def_st)
        self.deform_top = CreateTimeRestrictedGF(self.deform,1.0)
        self.deform_bottom = CreateTimeRestrictedGF(self.deform,0.0)
        
        self.ci = CutInfo(mesh)
        
        self.hasneg_spacetime = BitArray(self.ci.GetElementsOfType(NEG))
        self.hasneg_spacetime[:] = False
        self.haspos_spacetime = BitArray(self.ci.GetElementsOfType(POS))
        self.haspos_spacetime[:] = False
        self.hasif_spacetime = BitArray(self.ci.GetElementsOfType(IF))
        self.hasif_spacetime[:] = False
        
        self.v_kappa_node = L2(mesh,order=0)
        self.v_kappa = SpaceTimeFESpace(self.v_kappa_node,self.tfe)
        self.kappa = GridFunction(self.v_kappa, "kappa")        

        self.deform_last_top = CreateTimeRestrictedGF(self.deform,1.0)

        class MeshDeformationContext:
            def __init__(self,lsetadap_st,type="std"):
                self.lsetadap_st = lsetadap_st
                self.type = type
            def __enter__(self):
                if self.type == "std":
                    self.lsetadap_st.mesh.SetDeformation(self.lsetadap_st.deform)
                    return self.lsetadap_st.lset_p1
                elif self.type == "top":   
                    self.lsetadap_st.mesh.SetDeformation(self.lsetadap_st.deform_top)
                    return self.lsetadap_st.lset_p1_top
                elif self.type == "bottom":   
                    self.lsetadap_st.mesh.SetDeformation(self.lsetadap_st.deform_bottom)
                    return self.lsetadap_st.lset_p1_bottom
                else:
                    raise Exception("no suitable deform type given")
            def __exit__(self, type, value, tb):
                self.lsetadap_st.mesh.UnsetDeformation()
        self.top = MeshDeformationContext(self,"top")
        self.bottom = MeshDeformationContext(self,"bottom")

        self.levelsetp1 = {INTERVAL : self.lset_p1, BOTTOM : self.lset_p1_bottom, TOP : self.lset_p1_top}
        self.deformation = {INTERVAL : self.deform, BOTTOM : self.deform_bottom, TOP : self.deform_top}

        
    def ProjectOnUpdate(self,gf,update_domain= None):
        """
When the LevelsetMeshAdaptation class generates a new deformation (due to 
a new level set function) all GridFunction that have been stored through
`ProjectOnUpdate` will be projected from the previous to the new mesh
by an essentially local projection (Oswald projection of the shifted 
evaluation)

  gfu : GridFunction (or list of GridFunctions)
    GridFunction(s) to store for later deformation updates.
        """      
        if isinstance(gf,list):
<<<<<<< HEAD
            self.gf_to_project.extend((gf, update_domain))
        else:
            self.gf_to_project.append((gf, update_domain))
=======
            self.gf_to_project.extend(gf)
            self.gf_to_project_tmp.extend(GridFunction(gf.space))
        else:
            self.gf_to_project.append(gf)
            self.gf_to_project_tmp.append(GridFunction(gf.space))
>>>>>>> 085ea225

    @TimeFunction
    def ProjectGFs(self):
        """
ProjectGFs projects all stored GridFunctions to the currect deformation.
This function is typically only called in the `CalcDeformation` unless
`CalcDeformation` is called with the argument `dont_project_gfs = True`.
        """      

<<<<<<< HEAD
        for (gf, update_domain) in self.gf_to_project:
            # make tmp copy 
            gfcopy = GridFunction(gf.space)
            gfcopy.vec.data = gf.vec
            if update_domain is None:
                gf.Set(shifted_eval(gfcopy, back = self.deform_last_top, forth = self.deform_bottom))
            else:
                gf.Set(shifted_eval(gfcopy, back = self.deform_last_top, forth = self.deform_bottom), definedonelements=update_domain)
=======
        for gf, gftmp in zip(self.gf_to_project,self.gf_to_project_tmp):
            gftmp.vec.data = gf.vec
            gf.Set(shifted_eval(gftmp, back = self.deform_last_top, forth = self.deform_bottom))
>>>>>>> 085ea225
            #print("updated ", gf.name)

    @TimeFunction
    def interpol_ho(self,levelset):
        """
Internal function that is called inside `CalcDeformation`. It projects 
the space-time coefficient function to a space-time tensor product finite 
element function.
        """
        times = [xi for xi in self.v_ho_st.TimeFE_nodes()]
        for i,ti in enumerate(times):
            self.lset_ho_node.Set(fix_tref(levelset,ti))
            self.lset_ho.vec[i*self.ndof_node : (i+1)*self.ndof_node].data = self.lset_ho_node.vec[:]

    @TimeFunction
    def interpol_p1(self):
        """
Internal function that is called inside `CalcDeformation`. It projects 
the space-time tensor product finite element approximation lset_ho 
to a piecewise linear-in-space approximation through interpolation
(in space).
        """
        for i in range(self.order_time + 1):
            self.lset_ho_node.vec[:].data = self.lset_ho.vec[i*self.ndof_node : (i+1)*self.ndof_node]
            InterpolateToP1(self.lset_ho_node,self.lset_p1_node)
            self.lset_p1.vec[i*self.ndof_node_p1 : (i+1)*self.ndof_node_p1].data = self.lset_p1_node.vec[:]

    @TimeFunction
    def CalcDeformation(self, levelset, calc_kappa = False, dont_project_gfs = False):
        """
Compute the space-time mesh deformation, s.t. isolines on cut elements of lset_p1 (the piecewise 
linear-in-space tensor product approximation) are mapped towards the corresponding isolines of 
a given space-time function

Parameters:

levelset : CoefficientFunction
  The coefficient function that prescribes where the piecewise linear-in-space iso lines should 
  be mapped to.

calc_kappa : bool
  Compute the cut ratio of a spatial element as a space-time function. Populates `self.kappa`.

dont_project_gfs : bool
  Usually, all stored GridFunctions are projected on the new deformed mesh. This flag
  can be used to avoid the call of the projection step (`ProjectGFs`).
        """

        self.v_ho.Update()
        self.lset_ho_node.Update()
        self.v_p1.Update()
        self.lset_p1_node.Update()
        self.v_qn.Update()
        self.qn.Update()
        self.v_def.Update()
        self.deform_node.Update()
        self.v_kappa_node.Update()
        self.v_kappa.Update()
        self.kappa.Update()
        self.deform_last_top.Update()               
        self.interpol_ho(levelset)
        self.interpol_p1()
        RestrictGFInTime(spacetime_gf=self.deform,reference_time=1.0,space_gf=self.deform_last_top)   


        for i in  range(len(self.v_ho_st.TimeFE_nodes())):
            self.lset_p1_node.vec[:].data = self.lset_p1.vec[i*self.ndof_node_p1 : (i+1)*self.ndof_node_p1]
            if calc_kappa:
                self.ci.Update(self.lset_p1_node)
                self.kappa.vec[i*self.v_kappa_node.ndof : (i+1)*self.v_kappa_node.ndof].data = self.ci.GetCutRatios(VOL)
        
        
        self.ci.Update(self.lset_p1,time_order=self.order_time)
        self.hasneg_spacetime[:] = False
        self.hasneg_spacetime |= self.ci.GetElementsOfType(NEG)
        self.haspos_spacetime[:] = False
        self.haspos_spacetime |= self.ci.GetElementsOfType(POS)
        self.hasif_spacetime[:] = False
        self.hasif_spacetime |= self.ci.GetElementsOfType(IF)
        
        
        for i in range(self.order_time + 1):
            self.lset_ho_node.vec[:].data = self.lset_ho.vec[i*self.ndof_node : (i+1)*self.ndof_node]
            self.qn.Set(self.lset_ho_node.Deriv())
            self.lset_p1_node.vec[:].data = self.lset_p1.vec[i*self.ndof_node_p1 : (i+1)*self.ndof_node_p1]
            ProjectShift(self.lset_ho_node, self.lset_p1_node, self.deform_node, self.qn, self.hasif_spacetime, None, self.lset_lower_bound, 
                         self.lset_upper_bound, self.threshold, heapsize=self.heapsize)
            self.deform.vec[i*self.ndof_node : (i+1)*self.ndof_node].data = self.deform_node.vec[:]


        RestrictGFInTime(spacetime_gf=self.lset_p1,reference_time=0.0,space_gf=self.lset_p1_bottom)
        RestrictGFInTime(spacetime_gf=self.lset_p1,reference_time=1.0,space_gf=self.lset_p1_top)
        RestrictGFInTime(spacetime_gf=self.deform,reference_time=0.0,space_gf=self.deform_bottom)   
        RestrictGFInTime(spacetime_gf=self.deform,reference_time=1.0,space_gf=self.deform_top)   

        if not dont_project_gfs:
            self.ProjectGFs()
        return self.deform
            
    def __enter__(self):
      self.mesh.SetDeformation(self.deform)
      return self.lset_p1

    def __exit__(self, type, value, tb):
      self.mesh.UnsetDeformation()

    def levelset_domain(self, domain_type = IF, time_type = INTERVAL):
        """
Return a levelset_domain dictionary.
      Args:
          domain_type (DOMAIN_TYPE: NEG/POS/IF, optional): domain type for level set doamin. Defaults to IF.
          time_type (BOTTOM/TOP/INTERVAL): type of integral on the space-time domain

      Returns:
          dict: levelset domain
        """        
        return { "levelset" : self.levelsetp1[time_type], "domain_type" : domain_type}



    def Integrator(self, SymbolicFI, domain_type, time_type, form, time_order = None, definedonelements = None):
        """
Convenience function to construct space-time Symbolic(Cut)LFI/Symbolic(Cut)BFI

        Args:
            SymbolicFI (SymbolicLFI/SymbolicBFI): type of integrator (LFI vs. BFI)
            domain_type (DOMAIN_TYPE: NEG/POS/IF): domain type to integrate on
            time_type (BOTTOM/TOP/INTERVAL): type of integral on the space-time domain
            form (CoefficientFunction): integrand
            time_order (int, optional): integration order in time. Defaults to None.
            defineonelement (BitArray, optional): elements to define the linear form on. Defaults to None.
        """    
        if time_order == None:
            time_order = 2 * self.order_time
        
        fi = SymbolicFI(levelset_domain = self.levelset_domain(domain_type,time_type), 
                         form = form, 
                         time_order=time_order, 
                         deformation=self.deformation[time_type])
        if definedonelements != None:
            fi.SetDefinedOnElements(definedonelements)       
        return fi

    def LFI(self, domain_type, time_type, form, time_order = None, definedonelements = None):
        """
Convenience function to construct Symbolic(Cut)LFI based on the domain_type 
and the known space-time level set function.

        Args:
            domain_type (DOMAIN_TYPE: NEG/POS/IF): domain type to integrate on
            time_type (BOTTOM/TOP/INTERVAL): type of integral on the space-time domain
            form (CoefficientFunction): integrand
            time_order (int, optional): integration order in time. Defaults to None.
            defineonelement (BitArray, optional): elements to define the linear form on. Defaults to None.
        """    
        return self.Integrator(SymbolicLFI, domain_type, time_type, form, time_order, definedonelements)

    def BFI(self, domain_type, time_type, form, time_order = None, definedonelements = None):
        """
Convenience function to construct Symbolic(Cut)LFI based on the domain_type 
and the known space-time level set function.

        Args:
            domain_type (DOMAIN_TYPE: NEG/POS/IF): domain type to integrate on
            time_type (BOTTOM/TOP/INTERVAL): type of integral on the space-time domain
            form (CoefficientFunction): integrand
            time_order (int, optional): integration order in time. Defaults to None.
            defineonelement (BitArray, optional): elements to define the bilinear form on. Defaults to None.
        """    
        return self.Integrator(SymbolicBFI, domain_type, time_type, form, time_order, definedonelements)

    @TimeFunction
    def Integrate(self, domain_type, time_type, cf, order = 5, time_order = None):
        """
Convenience function to Integrate on cut space-time domain.

        Args:
            domain_type (DOMAIN_TYPE: NEG/POS/IF): domain type to integrate on
            time_type (BOTTOM/TOP/INTERVAL): type of integral on the space-time domain
            cf (CoefficientFunction): integrand
            order (int, optional): integration order in space. Defaults to 5.
            time_order (int, optional): integration order in time. Defaults to None.

        Returns:
            float: return value of (cut) integral
        """
        if time_order == None:
            time_order = 2 * self.order_time
        self.mesh.SetDeformation(self.deformation[time_type])
        fi = Integrate(levelset_domain = self.levelset_domain(domain_type,time_type), 
                       mesh = self.mesh, cf = cf, order = order, 
                       time_order=time_order)
        self.mesh.UnsetDeformation()
        return fi


    @TimeFunction
    def CalcMaxDistance(self, levelset, order=None, time_order=None, heapsize=None):
        """
Compute approximated distance between of the isoparametrically obtained geometry
(should be called in deformed state)

        Args:
            levelset (CoefficientFunction): implicit geometry description, 
              assumed to be a signed distance function.
            order (int, optional): integration order in space. Defaults to 5.
            time_order (int, optional): integration order in time. Defaults to None.
            heapsize (int, optional): heap size for local memory. Defaults to None.
        """
        if order == None:
          order = 2 * self.order_qn
        if time_order == None:
          time_order = 2 * self.order_time
        if heapsize == None:
          heapsize = self.heapsize
        lset_dom = {"levelset": self.lset_p1, "domain_type" : IF, "order": order, "time_order" : time_order}
        minv, maxv = IntegrationPointExtrema(lset_dom, self.mesh, levelset, heapsize=heapsize)
        return max(abs(minv),abs(maxv))<|MERGE_RESOLUTION|>--- conflicted
+++ resolved
@@ -193,7 +193,7 @@
         self.deformation = {INTERVAL : self.deform, BOTTOM : self.deform_bottom, TOP : self.deform_top}
 
         
-    def ProjectOnUpdate(self,gf,update_domain= None):
+    def ProjectOnUpdate(self,gf,update_domain=None):
         """
 When the LevelsetMeshAdaptation class generates a new deformation (due to 
 a new level set function) all GridFunction that have been stored through
@@ -205,17 +205,11 @@
     GridFunction(s) to store for later deformation updates.
         """      
         if isinstance(gf,list):
-<<<<<<< HEAD
             self.gf_to_project.extend((gf, update_domain))
+            self.gf_to_project_tmp.extend(GridFunction(gf.space))
         else:
             self.gf_to_project.append((gf, update_domain))
-=======
-            self.gf_to_project.extend(gf)
-            self.gf_to_project_tmp.extend(GridFunction(gf.space))
-        else:
-            self.gf_to_project.append(gf)
             self.gf_to_project_tmp.append(GridFunction(gf.space))
->>>>>>> 085ea225
 
     @TimeFunction
     def ProjectGFs(self):
@@ -225,20 +219,12 @@
 `CalcDeformation` is called with the argument `dont_project_gfs = True`.
         """      
 
-<<<<<<< HEAD
-        for (gf, update_domain) in self.gf_to_project:
-            # make tmp copy 
-            gfcopy = GridFunction(gf.space)
-            gfcopy.vec.data = gf.vec
+        for (gf, update_domain),gftmp in zip(self.gf_to_project, self.gf_to_project_tmp):
+            gftmp.vec.data = gf.vec
             if update_domain is None:
-                gf.Set(shifted_eval(gfcopy, back = self.deform_last_top, forth = self.deform_bottom))
+                gf.Set(shifted_eval(gftmp, back = self.deform_last_top, forth = self.deform_bottom))
             else:
-                gf.Set(shifted_eval(gfcopy, back = self.deform_last_top, forth = self.deform_bottom), definedonelements=update_domain)
-=======
-        for gf, gftmp in zip(self.gf_to_project,self.gf_to_project_tmp):
-            gftmp.vec.data = gf.vec
-            gf.Set(shifted_eval(gftmp, back = self.deform_last_top, forth = self.deform_bottom))
->>>>>>> 085ea225
+                gf.Set(shifted_eval(gftmp, back = self.deform_last_top, forth = self.deform_bottom), definedonelements=update_domain)
             #print("updated ", gf.name)
 
     @TimeFunction
