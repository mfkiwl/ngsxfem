--- conflicted
+++ resolved
@@ -205,17 +205,10 @@
     GridFunction(s) to store for later deformation updates.
         """      
         if isinstance(gf,list):
-<<<<<<< HEAD
-            self.gf_to_project.extend(gf)
-            self.gf_to_project_tmp.extend(GridFunction(gf.space))
-        else:
-            self.gf_to_project.append(gf)
-=======
             self.gf_to_project.extend((gf, update_domain))
             self.gf_to_project_tmp.extend(GridFunction(gf.space))
         else:
             self.gf_to_project.append((gf, update_domain))
->>>>>>> 4a4a19e4
             self.gf_to_project_tmp.append(GridFunction(gf.space))
 
     @TimeFunction
@@ -226,18 +219,12 @@
 `CalcDeformation` is called with the argument `dont_project_gfs = True`.
         """      
 
-<<<<<<< HEAD
-        for gf, gftmp in zip(self.gf_to_project,self.gf_to_project_tmp):
-            gftmp.vec.data = gf.vec
-            gf.Set(shifted_eval(gftmp, back = self.deform_last_top, forth = self.deform_bottom))
-=======
         for (gf, update_domain),gftmp in zip(self.gf_to_project, self.gf_to_project_tmp):
             gftmp.vec.data = gf.vec
             if update_domain is None:
                 gf.Set(shifted_eval(gftmp, back = self.deform_last_top, forth = self.deform_bottom))
             else:
                 gf.Set(shifted_eval(gftmp, back = self.deform_last_top, forth = self.deform_bottom), definedonelements=update_domain)
->>>>>>> 4a4a19e4
             #print("updated ", gf.name)
 
     @TimeFunction
