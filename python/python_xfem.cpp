//#include "../ngstd/python_ngstd.hpp"
#include <python_ngstd.hpp>
#include "../utils/bitarraycf.hpp"
#include "../xfem/cutinfo.hpp"
#include "../xfem/xFESpace.hpp"
#include "../xfem/symboliccutbfi.hpp"
#include "../xfem/symboliccutlfi.hpp"
#include "../xfem/ghostpenalty.hpp"
#include "../lsetcurving/p1interpol.hpp"
#include "../lsetcurving/calcgeomerrors.hpp"
#include "../lsetcurving/lsetrefine.hpp"
#include "../lsetcurving/projshift.hpp"
#include "../cutint/straightcutrule.hpp"
// #include "../utils/error.hpp"

//using namespace ngcomp;

void ExportNgsx(py::module &m)
{

  typedef PyWrapper<FESpace> PyFES;
  typedef PyWrapper<CoefficientFunction> PyCF;
  typedef GridFunction GF;
  typedef PyWrapper<GF> PyGF;
  typedef PyWrapper<shared_ptr<BitArray>> PyBA;

  py::enum_<DOMAIN_TYPE>(m, "DOMAIN_TYPE")
  .value("POS", POS)
  .value("NEG", NEG)
  .value("IF", IF)
  .export_values()
  ;

  // typedef PyWrapperDerived<CompoundFESpace, FESpace> PyCompFES;

  typedef PyWrapperDerived<XFESpace, FESpace> PyXFES;
  typedef PyWrapperDerived<XStdFESpace, FESpace> PyXStdFES;

  m.def("XToNegPos", FunctionPointer( [] (PyGF gfx, PyGF gfnegpos) {
    XFESpace::XToNegPos(gfx.Get(),gfnegpos.Get());
  } ) );

  py::class_<CutInformation>
    (m, "CutInfo")
  .def("__init__", FunctionPointer( [] (CutInformation *instance,
                                        shared_ptr<MeshAccess> ma,
                                        py::object lset,
                                        int heapsize)
  {
    new (instance) CutInformation (ma);
    if (py::extract<PyCF> (lset).check())
    {
      PyCF cflset = py::extract<PyCF>(lset)();
      LocalHeap lh (heapsize, "CutInfo::Update-heap", true);
      instance->Update(cflset.Get(),lh);
    }
  }),
       py::arg("mesh"),
       py::arg("levelset") = DummyArgument(),
       py::arg("heapsize") = 1000000
       )
  .def("Update", FunctionPointer ([](CutInformation & self,
                                     PyCF lset,
                                     int heapsize)
  {
    LocalHeap lh (heapsize, "CutInfo::Update-heap", true);
    self.Update(lset.Get(),lh);
  }),
       py::arg("levelset"),
       py::arg("heapsize") = 1000000
       )
  .def("Mesh", FunctionPointer ([](CutInformation & self)
  {
    return self.GetMesh();
  })
       )
  .def("GetElementsOfType", FunctionPointer ([](CutInformation & self,
                                                DOMAIN_TYPE dt,
                                                VorB vb)
  {
    return self.GetElementsOfDomainType(dt,vb);
  }),
       py::arg("domain_type") = IF,
       py::arg("VOL_or_BND") = VOL
       )
  .def("GetFacetsOfType", FunctionPointer ([](CutInformation & self,
                                              DOMAIN_TYPE dt)
  {
    return self.GetFacetsOfDomainType(dt);
  }),
       py::arg("domain_type") = IF)

  .def("GetCutRatios", FunctionPointer ([](CutInformation & self,
                                           VorB vb)
  {
    return self.GetCutRatios(vb);
  }),
       py::arg("VOL_or_BND") = VOL)
  ;


  m.def("GetFacetsWithNeighborTypes",
        FunctionPointer( [] (shared_ptr<MeshAccess> ma,
                             shared_ptr<BitArray> a,
                             bool bv_a,
                             bool bv_b,
                             bool use_and,
                             py::object bb,
                             int heapsize)
  {
    LocalHeap lh (heapsize, "FacetsWithNeighborTypes-heap", true);
    shared_ptr<BitArray> b = nullptr;
    if (py::extract<PyBA> (bb).check())
      b = py::extract<PyBA>(bb)();
    else
      b = a;
    return GetFacetsWithNeighborTypes(ma,a,b,bv_a,bv_b,use_and,lh);
  } ),
        py::arg("mesh"),
        py::arg("a"),
        py::arg("bnd_val_a") = true,
        py::arg("bnd_val_b") = true,
        py::arg("use_and") = true,
        py::arg("b") = DummyArgument(),
        py::arg("heapsize") = 1000000
        );

  m.def("GetElementsWithNeighborFacets",
        FunctionPointer( [] (shared_ptr<MeshAccess> ma,
                             shared_ptr<BitArray> a,
                             int heapsize)
  {
    LocalHeap lh (heapsize, "GetElementsWithNeighborFacets-heap", true);
    return GetElementsWithNeighborFacets(ma,a,lh);
  } ),
        py::arg("mesh"),
        py::arg("a"),
        py::arg("heapsize") = 1000000
        );


  // Export RandomCoefficientFunction to python (name "RandomCF")
  typedef PyWrapperDerived<BitArrayCoefficientFunction,CoefficientFunction> PyBACF;
  py::class_<PyBACF, PyCF>
    (m, "BitArrayCF")
  .def("__init__",
       [](PyBACF *instance, shared_ptr<BitArray> ba)
  {
    new (instance) PyBACF(make_shared<BitArrayCoefficientFunction> (ba));
  },
       py::arg("bitarray")
       );

  py::class_<PyXFES, PyFES>
    (m, "XFESpace")
  .def("__init__", FunctionPointer( [] (PyXFES *instance,
                                        PyFES basefes,
                                        PyCF lset,
                                        py::dict bpflags,
                                        int heapsize)
  {
    Flags flags = py::extract<Flags> (bpflags)();
    shared_ptr<XFESpace> ret = nullptr;
    shared_ptr<MeshAccess> ma = basefes.Get()->GetMeshAccess();
    if (ma->GetDimension()==2)
      ret = make_shared<T_XFESpace<2>> (ma, basefes.Get(), lset.Get(), flags);
    else
      ret = make_shared<T_XFESpace<3>> (ma, basefes.Get(), lset.Get(), flags);
    LocalHeap lh (heapsize, "XFESpace::Update-heap", true);
    ret->Update(lh);
    new (instance) PyFES(ret);
  }),
       py::arg("basefes"),
       py::arg("lset"),
       py::arg("flags") = py::dict(),
       py::arg("heapsize") = 1000000)

  .def("SetLevelSet", FunctionPointer ([](PyXFES self, PyCF cf)
  {
    self.Get()->SetLevelSet(cf.Get());
  }),
       "Update information on level set function")
  .def("SetLevelSet", FunctionPointer ([](PyXFES self, PyGF gf)
  {
    self.Get()->SetLevelSet(gf.Get());
  }),
       "Update information on level set function")
  .def("SetBaseFESpace", FunctionPointer ([](PyXFES self, PyFES fes)
  {
    self.Get()->SetBaseFESpace(fes.Get());
  }),
       "Update information on base FESpace")
  .def("BaseDofOfXDof", FunctionPointer ([](PyXFES self, int i)
  {
    return self.Get()->GetBaseDofOfXDof(i);
  }),
       "get corresponding dof of base FESpace")
  .def("GetNVertexDofs", FunctionPointer ([](PyXFES self)
  {
    return self.Get()->GetNVertexDof();
  }),
       "get number of x dofs at vertices")
  .def("CutElements", FunctionPointer ([](PyXFES self)
  {
    return self.Get()->CutElements();
  }),
       "get BitArray of cut elements")
  .def("CutSurfaceElements", FunctionPointer ([](PyXFES self)
  {
    return self.Get()->CutSurfaceElements();
  }),
       "get BitArray of cut surface elements")
  .def("GetDomainOfDof", FunctionPointer ([](PyXFES self, int i)
  {
    return self.Get()->GetDomainOfDof(i);
  }),
       "get domain_type of degree of freedom")
  .def("GetDomainOfElement", FunctionPointer ([](PyXFES self, int i)
  {
    return self.Get()->GetDomainOfElement(i);
  }),
       "get domain_type of element")
  .def("GetDomainNrs",  FunctionPointer( [] (PyXFES self, int elnr) {
    Array<DOMAIN_TYPE> domnums;
    self.Get()->GetDomainNrs( elnr, domnums );
    return domnums;
  }))
  ;

  m.def("InterpolateToP1", FunctionPointer( [] (PyGF gf_ho, PyGF gf_p1, int heapsize)
  {
    InterpolateP1 interpol(gf_ho.Get(), gf_p1.Get());
    LocalHeap lh (heapsize, "InterpolateP1-Heap");
    interpol.Do(lh);
  } ),
        py::arg("gf_ho")=NULL,py::arg("gf_p1")=NULL,py::arg("heapsize")=1000000)
  ;

  m.def("InterpolateToP1", FunctionPointer( [] (PyCF coef, PyGF gf_p1, int heapsize)
  {
    InterpolateP1 interpol(coef.Get(), gf_p1.Get());
    LocalHeap lh (heapsize, "InterpolateP1-Heap");
    interpol.Do(lh);
  } ),
        py::arg("coef"),py::arg("gf"),py::arg("heapsize")=1000000)
  ;

  py::class_<StatisticContainer, shared_ptr<StatisticContainer>>(m, "StatisticContainer")
  .def(py::init<>())
  .def("Print", FunctionPointer ([](StatisticContainer & self, string label, string select)
  {
    if (select == "L1")
      PrintConvergenceTable(self.ErrorL1Norm,label+"_L1");
    if (select == "L2")
      PrintConvergenceTable(self.ErrorL2Norm,label+"_L2");
    if (select == "max")
      PrintConvergenceTable(self.ErrorMaxNorm,label+"_max");
    if (select == "misc")
      PrintConvergenceTable(self.ErrorMisc,label+"_misc");
    if (select == "all")
    {
      PrintConvergenceTable(self.ErrorL1Norm,label+"_L1");
      PrintConvergenceTable(self.ErrorL2Norm,label+"_L2");
      PrintConvergenceTable(self.ErrorMaxNorm,label+"_max");
      PrintConvergenceTable(self.ErrorMisc,label+"_misc");
    }
  }),
       py::arg("label")="something",py::arg("select")="all"
       )
  ;

  m.def("CalcMaxDistance", FunctionPointer( [] (PyCF lset_ho, PyGF lset_p1, PyGF deform, int heapsize)
  {
    StatisticContainer dummy;
    LocalHeap lh (heapsize, "CalcDistance-Heap");
    if (lset_p1->GetMeshAccess()->GetDimension()==2)
      CalcDistances<2>(lset_ho.Get(), lset_p1.Get(), deform.Get(),  dummy, lh, -1.0, false);
    else
      CalcDistances<3>(lset_ho.Get(), lset_p1.Get(), deform.Get(),  dummy, lh, -1.0, false);
    return (double) dummy.ErrorMaxNorm[dummy.ErrorMaxNorm.Size()-1];
  } ),
        py::arg("lset_ho")=NULL,py::arg("lset_p1")=NULL,py::arg("deform")=NULL,py::arg("heapsize")=1000000)
  ;

  m.def("CalcDistances", FunctionPointer( [] (PyCF lset_ho, PyGF lset_p1, PyGF deform, StatisticContainer & stats, int heapsize, double refine_threshold, bool absolute)
  {
    LocalHeap lh (heapsize, "CalcDistance-Heap");
    if (lset_p1.Get()->GetMeshAccess()->GetDimension()==2)
      CalcDistances<2>(lset_ho.Get(), lset_p1.Get(), deform.Get(),  stats, lh, refine_threshold, absolute);
    else
      CalcDistances<3>(lset_ho.Get(), lset_p1.Get(), deform.Get(),  stats, lh, refine_threshold, absolute);
  } ),
        py::arg("lset_ho")=NULL,py::arg("lset_p1")=NULL,py::arg("deform")=NULL,py::arg("stats")=NULL,py::arg("heapsize")=1000000,py::arg("refine_threshold")=-1.0,py::arg("absolute")=false)
  ;

  m.def("CalcDeformationError", FunctionPointer( [] (PyCF lset_ho, PyGF lset_p1, PyGF deform, PyCF qn, StatisticContainer & stats, double lower, double upper, int heapsize)
  {
    LocalHeap lh (heapsize, "CalcDeformationError-Heap");
    if (lset_p1.Get()->GetMeshAccess()->GetDimension()==2)
      CalcDeformationError<2>(lset_ho.Get(), lset_p1.Get(), deform.Get(), qn.Get(), stats, lh, lower, upper);
    else
      CalcDeformationError<3>(lset_ho.Get(), lset_p1.Get(), deform.Get(), qn.Get(), stats, lh, lower, upper);
  } ),
        py::arg("lset_ho")=NULL,py::arg("lset_p1")=NULL,py::arg("deform")=NULL,py::arg("qn")=NULL,py::arg("stats")=NULL,py::arg("lower")=0.0,py::arg("upper")=0.0,py::arg("heapsize")=1000000)
  ;

  m.def("ProjectShift", FunctionPointer( [] (PyGF lset_ho, PyGF lset_p1, PyGF deform, PyCF qn, double lower, double upper, double threshold, int heapsize)
  {
    LocalHeap lh (heapsize, "ProjectShift-Heap");
    ProjectShift(lset_ho.Get(), lset_p1.Get(), deform.Get(), qn.Get(), lower, upper, threshold, lh);
  } ),
        py::arg("lset_ho")=NULL,py::arg("lset_p1")=NULL,py::arg("deform")=NULL,py::arg("qn")=NULL,py::arg("lower")=0.0,py::arg("upper")=0.0,py::arg("threshold")=1.0,py::arg("heapsize")=1000000)
  ;

// ProjectShift


  m.def("RefineAtLevelSet", FunctionPointer( [] (PyGF lset_p1, double lower, double upper, int heapsize)
  {
    LocalHeap lh (heapsize, "RefineAtLevelSet-Heap");
    RefineAtLevelSet(lset_p1.Get(), lower, upper, lh);
  } ),
        py::arg("lset_p1")=NULL,py::arg("lower")=0.0,py::arg("upper")=0.0,py::arg("heapsize")=1000000)
  ;



  m.def("RefineAtLevelSet", FunctionPointer( [] (PyGF gf, double lower_lset_bound, double upper_lset_bound, int heapsize)
  {
    LocalHeap lh (heapsize, "RefineAtLevelSet-Heap");
    RefineAtLevelSet(gf.Get(),lower_lset_bound,upper_lset_bound,lh);
  } ),
        py::arg("gf"),py::arg("lower_lset_bound")=0.0,py::arg("upper_lset_bound")=0.0,py::arg("heapsize")=10000000)
  ;


  m.def("IntegrateX",
        FunctionPointer([](PyCF lset,
                           shared_ptr<MeshAccess> ma,
                           PyCF cf_neg,
                           PyCF cf_pos,
                           PyCF cf_interface,
                           int order, int subdivlvl, py::dict domains, int heapsize)
  {
    static Timer timer ("IntegrateX");
    static Timer timercutgeom ("IntegrateX::MakeCutGeom");
    static Timer timerevalcoef ("IntegrateX::EvalCoef");
    RegionTimer reg (timer);
    LocalHeap lh(heapsize, "lh-Integrate");

    Flags flags = py::extract<Flags> (domains)();

    Array<bool> tointon(3); tointon = false;
    Array<shared_ptr<CoefficientFunction>> cf(3); cf = nullptr;
    if (flags.GetDefineFlag("negdomain")) {
      tointon[int(NEG)] = true;
      if (cf_neg.Get() == nullptr)
        throw Exception("no coef for neg domain given");
      else
        cf[int(NEG)] = cf_neg.Get();
    }
    if (flags.GetDefineFlag("posdomain")) {
      tointon[int(POS)] = true;
      if (cf_pos.Get() == nullptr)
        throw Exception("no coef for pos domain given");
      else
        cf[int(POS)] = cf_pos.Get();
    }
    if (flags.GetDefineFlag("interface")) {
      tointon[int(IF)] = true;
      if (cf_interface.Get() == nullptr)
        throw Exception("no coef for interface domain given");
      else
        cf[int(IF)] = cf_interface.Get();
    }

    Vector<> domain_sum(3);                         // [val_neg,val_pos,val_interface]
    domain_sum = 0.0;
    int DIM = ma->GetDimension();
    ma->IterateElements
      (VOL, lh, [&] (Ngs_Element el, LocalHeap & lh)
    {
      auto & trafo = ma->GetTrafo (el, lh);
      auto lset_eval
        = ScalarFieldEvaluator::Create(DIM,*(lset.Get()),trafo,lh);
      ELEMENT_TYPE eltype = el.GetType();
      timercutgeom.Start();
      shared_ptr<XLocalGeometryInformation> xgeom = nullptr;

      CompositeQuadratureRule<2> cquad2d;
      CompositeQuadratureRule<3> cquad3d;
      if (DIM == 2)
        xgeom = XLocalGeometryInformation::Create(eltype, ET_POINT,
                                                  *lset_eval, cquad2d, lh,
                                                  order, 0, subdivlvl, 0);
      else
        xgeom = XLocalGeometryInformation::Create(eltype, ET_POINT,
                                                  *lset_eval, cquad3d, lh,
                                                  order, 0, subdivlvl, 0);
      DOMAIN_TYPE element_domain = xgeom->MakeQuadRule();
      timercutgeom.Stop();
      if (element_domain == IF)
      {
        for (auto domtype : {NEG,POS})
        {
          if( ! tointon[int(domtype)] ) continue;
          double hsum = 0.0;
          // double value = 0.0;

          if (DIM == 2)
          {
            const QuadratureRule<2> & domain_quad = cquad2d.GetRule(domtype);
            IntegrationRule ir_domain (domain_quad.Size(),lh);
            for (int i = 0; i < ir_domain.Size(); ++i)
              ir_domain[i] = IntegrationPoint (&domain_quad.points[i](0),domain_quad.weights[i]);

            MappedIntegrationRule<2,2> mir_domain(ir_domain, trafo,lh);
            FlatMatrix<> values(mir_domain.Size(), 1, lh);
            timerevalcoef.Start();
            cf[int(domtype)] -> Evaluate (mir_domain, values);
            timerevalcoef.Stop();

            for (int i = 0; i < domain_quad.Size(); ++i)
              hsum += values(i,0) * mir_domain[i].GetWeight();
          }
          else
          {
            const QuadratureRule<3> & domain_quad = cquad3d.GetRule(domtype);
            IntegrationRule ir_domain (domain_quad.Size(),lh);
            for (int i = 0; i < ir_domain.Size(); ++i)
              ir_domain[i] = IntegrationPoint (&domain_quad.points[i](0),domain_quad.weights[i]);

            MappedIntegrationRule<3,3> mir_domain(ir_domain, trafo,lh);
            FlatMatrix<> values(mir_domain.Size(), 1, lh);
            timerevalcoef.Start();
            cf[int(domtype)] -> Evaluate (mir_domain, values);
            timerevalcoef.Stop();

            for (int i = 0; i < domain_quad.Size(); ++i)
              hsum += values(i,0) * mir_domain[i].GetWeight();
          }


          double & rsum = domain_sum(int(domtype));
          AsAtomic(rsum) += hsum;
        }

        if (tointon[int(IF)])
        {
          double hsum_if = 0.0;
          double value_if = 0.0;
          if (DIM == 2)
          {
            const QuadratureRuleCoDim1<2> & interface_quad(cquad2d.GetInterfaceRule());
            IntegrationRule ir_interface (interface_quad.Size(),lh);
            for (int i = 0; i < ir_interface.Size(); ++i)
              ir_interface[i] = IntegrationPoint (&interface_quad.points[i](0),interface_quad.weights[i]);

            MappedIntegrationRule<2,2> mir_interface(ir_interface, trafo,lh);
            FlatMatrix<> values(mir_interface.Size(), 1, lh);
            timerevalcoef.Start();
            cf[int(IF)] -> Evaluate (mir_interface, values);
            timerevalcoef.Stop();

            for (int i = 0; i < interface_quad.Size(); ++i)
            {
              MappedIntegrationPoint<2,2> & mip(mir_interface[i]);

              Mat<2,2> Finv = mip.GetJacobianInverse();
              const double absdet = mip.GetMeasure();

              Vec<2> nref = interface_quad.normals[i];
              Vec<2> normal = absdet * Trans(Finv) * nref;
              double len = L2Norm(normal);
              const double weight = interface_quad.weights[i] * len;

              hsum_if += values(i,0) * weight;
            }
          }
          else
          {

            const QuadratureRuleCoDim1<3> & interface_quad(cquad3d.GetInterfaceRule());
            IntegrationRule ir_interface (interface_quad.Size(),lh);
            for (int i = 0; i < ir_interface.Size(); ++i)
              ir_interface[i] = IntegrationPoint (&interface_quad.points[i](0),interface_quad.weights[i]);

            MappedIntegrationRule<3,3> mir_interface(ir_interface, trafo,lh);
            FlatMatrix<> values(mir_interface.Size(), 1, lh);
            timerevalcoef.Start();
            cf[int(IF)] -> Evaluate (mir_interface, values);
            timerevalcoef.Stop();

            for (int i = 0; i < interface_quad.Size(); ++i)
            {
              MappedIntegrationPoint<3,3> & mip(mir_interface[i]);

              Mat<3,3> Finv = mip.GetJacobianInverse();
              const double absdet = mip.GetMeasure();

              Vec<3> nref = interface_quad.normals[i];
              Vec<3> normal = absdet * Trans(Finv) * nref;
              double len = L2Norm(normal);
              const double weight = interface_quad.weights[i] * len;

              hsum_if += values(i,0) * weight;
            }
          }

          double & rsum_if = domain_sum(int(IF));
          AsAtomic(rsum_if) += hsum_if;
        }
      }
      else if( tointon[int(element_domain)] )
      {
        double hsum = 0.0;
        IntegrationRule ir(trafo.GetElementType(), order);
        BaseMappedIntegrationRule & mir = trafo(ir, lh);

        FlatMatrix<> values(ir.Size(), 1, lh);
        timerevalcoef.Start();
        cf[int(element_domain)] -> Evaluate (mir, values);
        timerevalcoef.Stop();
        for (int i = 0; i < values.Height(); i++)
          hsum += mir[i].GetWeight() * values(i,0);

        double & rsum = domain_sum(int(element_domain));
        AsAtomic(rsum) += hsum;
      }

    });

    py::dict resdict;
    if (tointon[int(NEG)])
      resdict["negdomain"] = py::cast(domain_sum(int(NEG)));
    if (tointon[int(POS)])
      resdict["posdomain"] = py::cast(domain_sum(int(POS)));
    if (tointon[int(IF)])
      resdict["interface"] = py::cast(domain_sum(int(IF)));

    return resdict;
    // bp::object result;
    // return  bp::list(bp::object(result_vec));
  }),
        py::arg("lset"), py::arg("mesh"),
        py::arg("cf_neg")=PyCF(make_shared<ConstantCoefficientFunction>(0.0)),
        py::arg("cf_pos")=PyCF(make_shared<ConstantCoefficientFunction>(0.0)),
        py::arg("cf_interface")=PyCF(make_shared<ConstantCoefficientFunction>(0.0)),
        py::arg("order")=5, py::arg("subdivlvl")=0, py::arg("domains")=py::dict(), py::arg("heapsize")=1000000)
  ;


  typedef PyWrapper<BilinearFormIntegrator> PyBFI;
  typedef PyWrapper<LinearFormIntegrator> PyLFI;

  m.def("SymbolicCutBFI", FunctionPointer
          ([](PyCF lset,
              DOMAIN_TYPE dt,
              int order,
              int subdivlvl,
              PyCF cf,
              VorB vb,
              bool element_boundary,
              bool skeleton,
              py::object definedon)
          -> PyBFI
  {

    py::extract<Region> defon_region(definedon);
    if (defon_region.check())
      vb = VorB(defon_region());

    if (vb == BND)
      throw Exception("Symbolic cuts not yet (tested) for boundaries..");

    // check for DG terms
    bool has_other = false;
    cf.Get()->TraverseTree ([&has_other] (CoefficientFunction & cf)
    {
      if (dynamic_cast<ProxyFunction*> (&cf))
        if (dynamic_cast<ProxyFunction&> (cf).IsOther())
          has_other = true;
    });
    if (has_other && !element_boundary && !skeleton)
      throw Exception("DG-facet terms need either skeleton=True or element_boundary=True");
    if (element_boundary)
      throw Exception("No Facet BFI with Symbolic cuts..");

    shared_ptr<BilinearFormIntegrator> bfi;
    if (!has_other && !skeleton)
      bfi = make_shared<SymbolicCutBilinearFormIntegrator> (lset.Get(), cf.Get(), dt, order, subdivlvl);
    else
      bfi = make_shared<SymbolicCutFacetBilinearFormIntegrator> (lset.Get(), cf.Get(), dt, order, subdivlvl);

    if (py::extract<py::list> (definedon).check())
      bfi -> SetDefinedOn (makeCArray<int> (definedon));

    if (defon_region.check())
    {
      cout << IM(3) << "defineon = " << defon_region().Mask() << endl;
      bfi->SetDefinedOn(defon_region().Mask());
    }

    return PyBFI(bfi);
  }),
        py::arg("lset"),
        py::arg("domain_type")=NEG,
        py::arg("force_intorder")=-1,
        py::arg("subdivlvl")=0,
        py::arg("form"),
        py::arg("VOL_or_BND")=VOL,
        py::arg("element_boundary")=false,
        py::arg("skeleton")=false,
        py::arg("definedon")=DummyArgument()
        );


  m.def("SymbolicCutLFI", FunctionPointer
          ([](PyCF lset,
              DOMAIN_TYPE dt,
              int order,
              int subdivlvl,
              PyCF cf,
              VorB vb,
              bool element_boundary,
              bool skeleton,
              py::object definedon)
          -> PyLFI
  {

    py::extract<Region> defon_region(definedon);
    if (defon_region.check())
      vb = VorB(defon_region());

    if (vb == BND)
      throw Exception("Symbolic cuts not yet (tested) for boundaries..");

    if (element_boundary || skeleton)
      throw Exception("No Facet LFI with Symbolic cuts..");

    shared_ptr<LinearFormIntegrator> lfi
      = make_shared<SymbolicCutLinearFormIntegrator> (lset.Get(), cf.Get(), dt, order, subdivlvl);

    if (py::extract<py::list> (definedon).check())
      lfi -> SetDefinedOn (makeCArray<int> (definedon));

    if (defon_region.check())
    {
      cout << IM(3) << "defineon = " << defon_region().Mask() << endl;
      lfi->SetDefinedOn(defon_region().Mask());
    }

    return PyLFI(lfi);
  }),
        py::arg("lset"),
        py::arg("domain_type")=NEG,
        py::arg("force_intorder")=-1,
        py::arg("subdivlvl")=0,
        py::arg("form"),
        py::arg("VOL_or_BND")=VOL,
        py::arg("element_boundary")=py::bool_(false),
        py::arg("skeleton")=py::bool_(false),
        py::arg("definedon")=DummyArgument()
        );

  typedef PyWrapperDerived<ProxyFunction, CoefficientFunction> PyProxyFunction;
  m.def("dn", FunctionPointer
          ([] (const PyProxyFunction self, int order)
  {
    shared_ptr<DifferentialOperator> diffopdudnk;
    switch (order)
    {
    case 1 : diffopdudnk = make_shared<T_DifferentialOperator<DiffOpDuDnk<2,1>>> (); break;
    case 2 : diffopdudnk = make_shared<T_DifferentialOperator<DiffOpDuDnk<2,2>>> (); break;
    case 3 : diffopdudnk = make_shared<T_DifferentialOperator<DiffOpDuDnk<2,3>>> (); break;
    case 4 : diffopdudnk = make_shared<T_DifferentialOperator<DiffOpDuDnk<2,4>>> (); break;
    case 5 : diffopdudnk = make_shared<T_DifferentialOperator<DiffOpDuDnk<2,4>>> (); break;
    case 6 : diffopdudnk = make_shared<T_DifferentialOperator<DiffOpDuDnk<2,4>>> (); break;
    case 7 : diffopdudnk = make_shared<T_DifferentialOperator<DiffOpDuDnk<2,4>>> (); break;
    case 8 : diffopdudnk = make_shared<T_DifferentialOperator<DiffOpDuDnk<2,4>>> (); break;
    default : throw Exception("no order higher than 8 implemented yet");
    }

    auto adddiffop = make_shared<ProxyFunction> (self.Get()->IsTestFunction(), self.Get()->IsComplex(),
                                                 diffopdudnk, nullptr, nullptr, nullptr, nullptr, nullptr);

    if (self.Get()->IsOther())
      adddiffop = adddiffop->Other(make_shared<ConstantCoefficientFunction>(0.0));
    return PyProxyFunction(adddiffop);
  }));

  m.def("dn", FunctionPointer
          ([](PyGF self, int order) -> PyCF
  {
    shared_ptr<DifferentialOperator> diffopdudnk;
    switch (order)
    {
    case 1 : diffopdudnk = make_shared<T_DifferentialOperator<DiffOpDuDnk<2,1>>> (); break;
    case 2 : diffopdudnk = make_shared<T_DifferentialOperator<DiffOpDuDnk<2,2>>> (); break;
    case 3 : diffopdudnk = make_shared<T_DifferentialOperator<DiffOpDuDnk<2,3>>> (); break;
    case 4 : diffopdudnk = make_shared<T_DifferentialOperator<DiffOpDuDnk<2,4>>> (); break;
    case 5 : diffopdudnk = make_shared<T_DifferentialOperator<DiffOpDuDnk<2,5>>> (); break;
    case 6 : diffopdudnk = make_shared<T_DifferentialOperator<DiffOpDuDnk<2,6>>> (); break;
    case 7 : diffopdudnk = make_shared<T_DifferentialOperator<DiffOpDuDnk<2,7>>> (); break;
    case 8 : diffopdudnk = make_shared<T_DifferentialOperator<DiffOpDuDnk<2,8>>> (); break;
    default : throw Exception("no order higher than 8 implemented yet");
    }
    return PyCF(make_shared<GridFunctionCoefficientFunction> (self.Get(), diffopdudnk));
  }));

  // bp::def("GFCoeff", FunctionPointer( [] (shared_ptr<GridFunction> in) { return dynamic_pointer_cast<CoefficientFunction>(make_shared<GridFunctionCoefficientFunction>(in)); } ) );

  // bp::implicitly_convertible
  //   <shared_ptr<GridFunctionCoefficientFunction>,
  //   shared_ptr<CoefficientFunction> >();


  // void RefineAtLevelSet (PyGF gf_lset_p1, double lower_lset_bound, double upper_lset_bound, LocalHeap & lh){


  // bp::docstring_options local_docstring_options(true, true, false);

  // std::string nested_name = "comp";
  // if( bp::scope() )
  //   nested_name = bp::extract<std::string>(bp::scope().attr("__name__") + ".comp");
  typedef PyWrapperDerived<SFESpace, FESpace> PySFES;
  // py::class_<PySFES, PyFES>
  //   (m, "SFESpace")
  //   .def("Something", FunctionPointer ([](PySFES self, PyCF cf)
  //                                      { throw Exception ("Something called"); }),
  //        "test something")
  //   .def("__init__", py::make_constructor
  //        (FunctionPointer ([](shared_ptr<MeshAccess> ma, PyCF lset, int order, py::dict bpflags)
  //                          {
  //                            Flags flags = py::extract<Flags> (bpflags)();
  //                            shared_ptr<FESpace> ret = make_shared<SFESpace> (ma, lset.Get(), order, flags);
  //                            LocalHeap lh (1000000, "SFESpace::Update-heap", true);
  //                            ret->Update(lh);
  //                            return ret;
  //                          })));

  m.def("SFESpace", FunctionPointer
          ([](shared_ptr<MeshAccess> ma, PyCF lset, int order, py::dict bpflags)
<<<<<<< HEAD
          -> PyFES
  {
    Flags flags = py::extract<Flags> (bpflags)();
    shared_ptr<FESpace> ret = make_shared<SFESpace> (ma, lset.Get(), order, flags);
    LocalHeap lh (1000000, "SFESpace::Update-heap", true);
    ret->Update(lh);
    ret->FinalizeUpdate(lh);
    return ret;
  }));
=======
           -> PyFES
           {
             Flags flags = py::extract<Flags> (bpflags)();
             shared_ptr<FESpace> ret = make_shared<SFESpace> (ma, lset.Get(), order, flags);
             LocalHeap lh (1000000, "SFESpace::Update-heap", true);
             ret->Update(lh);
             ret->FinalizeUpdate(lh);
             return ret;
           }));
  // new implementation: only straight cuts - start with triangles only for a start!

  m.def("DebugSaye", FunctionPointer([](int s_dt) -> double {return DebugSaye(s_dt);}));
  m.def("DebugPolynomeClass", FunctionPointer([](){DebugPolynomeClass();}));

  m.def("NewIntegrateX",
          FunctionPointer([](py::object lset,
                             shared_ptr<MeshAccess> ma, 
                             PyCF cf,
                             int order,
                             DOMAIN_TYPE dt,
                             int heapsize, bool use_saye)
                          {
                            static Timer timer ("NewIntegrateX");
                            static Timer timercutgeom ("NewIntegrateX::MakeCutGeom");
                            static Timer timerevalintrule ("NewIntegrateX::EvaluateIntRule");
                            static Timer timeradding("NewIntegrateX::Adding");
                            static Timer timermapir("NewIntegrateX::MapingIntergrRule");
                            static Timer timergetdnums1("NewIntegrateX::GetDNums1");
                            static Timer timergetdnums2("NewIntegrateX::GetDNums2");

                            py::extract<PyGF> pygf(lset);
                            if (!pygf.check())
                              throw Exception("cast failed... need new candidates..");
                            shared_ptr<GridFunction> gf_lset = pygf().Get();

                            RegionTimer reg (timer);
                            LocalHeap lh(heapsize, "lh-New-Integrate");

                            double sum = 0.0;
                            int DIM = ma->GetDimension();

                            auto FESpace = gf_lset->GetFESpace();
                            cout << "I found a FESpace of order " << FESpace->GetOrder() << " in NewIntegrateX" << endl;
                            bool lset_h1_multilinear = (FESpace->GetOrder() <= 1) && (FESpace->GetClassName() == "H1HighOrderFESpace");
                            if(! lset_h1_multilinear) {
                                cout << "LSet Function class" << gf_lset->GetClassName() << endl;
                                Array<int> dnums;
                                FESpace->GetDofNrs(0, dnums);
                                FlatVector<> elvec(dnums.Size(), lh);
                                gf_lset->GetVector().GetIndirect(dnums, elvec);

                                PolynomeFunction p(DIM);
                                p.FromLsetVals(elvec);
                                cout << "The Polynomial reconstructed:"; p.output();
                            }

                            Array<int> dnums;
                            ma->IterateElements
                              (VOL, lh, [&] (Ngs_Element el, LocalHeap & lh)
                               {
                                 //cout << endl << "NewIntegrateX() loop: Element Nr. " << el.Nr() << endl;
                                 auto & trafo = ma->GetTrafo (el, lh);

                                 timergetdnums1.Start();
                                 FESpace->GetDofNrs(el.Nr(),dnums);
                                 FlatVector<> elvec(dnums.Size(),lh);
                                 timergetdnums1.Stop();
                                 timergetdnums2.Start();
                                 gf_lset->GetVector().GetIndirect(dnums,elvec);
                                 timergetdnums2.Stop();

                                 timercutgeom.Start();
                                 const IntegrationRule * ir;
                                 ir = StraightCutIntegrationRule(elvec, trafo, dt, order, lh, use_saye, lset_h1_multilinear);

                                 timercutgeom.Stop();
                                 timerevalintrule.Start();
                                 if (ir != nullptr)
                                 {
                                   timermapir.Start();
                                   BaseMappedIntegrationRule & mir = trafo(*ir, lh);
                                   FlatMatrix<> val(mir.Size(), 1, lh);
                                   timermapir.Stop();


                                   cf -> Evaluate (mir, val);

                                   timeradding.Start();
                                   double lsum = 0.0;
                                   for (int i = 0; i < mir.Size(); i++)
                                     lsum += mir[i].GetWeight()*val(i,0);

                                   AsAtomic(sum) += lsum;
                                   timeradding.Stop();
                                 }
                                 timerevalintrule.Stop();
                               });

                            return sum;
                          }),
          py::arg("lset"),
           py::arg("mesh"),
           py::arg("cf")=PyCF(make_shared<ConstantCoefficientFunction>(0.0)),
           py::arg("order")=5,
           py::arg("domain_type")=IF,
           py::arg("heapsize")=1000000, py::arg("use_saye")=false);
>>>>>>> 8d0ec70d
}

PYBIND11_PLUGIN(libngsxfem_py)
{
  cout << "importing ngs-xfem-" << NGSXFEM_VERSION << endl;
  py::module m("xfem", "pybind xfem");
  ExportNgsx(m);
  return m.ptr();
}<|MERGE_RESOLUTION|>--- conflicted
+++ resolved
@@ -17,6 +17,9 @@
 
 void ExportNgsx(py::module &m)
 {
+  
+
+
 
   typedef PyWrapper<FESpace> PyFES;
   typedef PyWrapper<CoefficientFunction> PyCF;
@@ -439,8 +442,6 @@
             for (int i = 0; i < domain_quad.Size(); ++i)
               hsum += values(i,0) * mir_domain[i].GetWeight();
           }
-
-
           double & rsum = domain_sum(int(domtype));
           AsAtomic(rsum) += hsum;
         }
@@ -739,9 +740,9 @@
   //                            return ret;
   //                          })));
 
+
   m.def("SFESpace", FunctionPointer
           ([](shared_ptr<MeshAccess> ma, PyCF lset, int order, py::dict bpflags)
-<<<<<<< HEAD
           -> PyFES
   {
     Flags flags = py::extract<Flags> (bpflags)();
@@ -751,16 +752,6 @@
     ret->FinalizeUpdate(lh);
     return ret;
   }));
-=======
-           -> PyFES
-           {
-             Flags flags = py::extract<Flags> (bpflags)();
-             shared_ptr<FESpace> ret = make_shared<SFESpace> (ma, lset.Get(), order, flags);
-             LocalHeap lh (1000000, "SFESpace::Update-heap", true);
-             ret->Update(lh);
-             ret->FinalizeUpdate(lh);
-             return ret;
-           }));
   // new implementation: only straight cuts - start with triangles only for a start!
 
   m.def("DebugSaye", FunctionPointer([](int s_dt) -> double {return DebugSaye(s_dt);}));
@@ -858,7 +849,6 @@
            py::arg("order")=5,
            py::arg("domain_type")=IF,
            py::arg("heapsize")=1000000, py::arg("use_saye")=false);
->>>>>>> 8d0ec70d
 }
 
 PYBIND11_PLUGIN(libngsxfem_py)
