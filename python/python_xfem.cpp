//#include "../ngstd/python_ngstd.hpp"
#include <regex>
#include <python_ngstd.hpp>
#include "../utils/bitarraycf.hpp"
#include "../xfem/cutinfo.hpp"
#include "../xfem/xFESpace.hpp"
#include "../xfem/sFESpace.hpp"
#include "../xfem/symboliccutbfi.hpp"
#include "../xfem/symboliccutlfi.hpp"
#include "../xfem/ghostpenalty.hpp"
#include "../lsetcurving/p1interpol.hpp"
#include "../lsetcurving/calcgeomerrors.hpp"
#include "../lsetcurving/lsetrefine.hpp"
#include "../lsetcurving/projshift.hpp"
#include "../cutint/straightcutrule.hpp"
#include "../cutint/xintegration.hpp"
<<<<<<< HEAD
#include "../cutint/spacetimecutrule.hpp"

#include "../spacetime/SpaceTimeFE.hpp"
#include "../spacetime/SpaceTimeFESpace.hpp"
#include "../spacetime/diffopDt.hpp"
#include "../spacetime/timecf.hpp"
=======
#include "../utils/restrictedblf.hpp"
>>>>>>> 4c5c2051
// #include "../utils/error.hpp"

//using namespace ngcomp;

void ExportNgsx(py::module &m)
{




  typedef shared_ptr<FESpace> PyFES;
  typedef shared_ptr<CoefficientFunction> PyCF;
  typedef GridFunction GF;
  typedef shared_ptr<GF> PyGF;
  typedef shared_ptr<CutInformation> PyCI;
  typedef shared_ptr<BitArray> PyBA;

  py::enum_<DOMAIN_TYPE>(m, "DOMAIN_TYPE")
  .value("POS", POS)
  .value("NEG", NEG)
  .value("IF", IF)
  .export_values()
  ;

  // typedef PyWrapperDerived<CompoundFESpace, FESpace> PyCompFES;

  typedef shared_ptr<XFESpace> PyXFES;

  m.def("XToNegPos",  [] (PyGF gfx, PyGF gfnegpos) {
    XFESpace::XToNegPos(gfx,gfnegpos);
  }  );

  py::class_<CutInformation, shared_ptr<CutInformation>>
    (m, "CutInfo")
  .def("__init__",  [] (CutInformation *instance,
                                        shared_ptr<MeshAccess> ma,
                                        py::object lset,
                                        int time_order,
                                        int heapsize)
  {
    new (instance) CutInformation (ma);
    if (py::extract<PyCF> (lset).check())
    {
      PyCF cflset = py::extract<PyCF>(lset)();
      LocalHeap lh (heapsize, "CutInfo::Update-heap", true);
      instance->Update(cflset,time_order,lh);
    }
  },
       py::arg("mesh"),
       py::arg("levelset") = DummyArgument(),
       py::arg("time_order")=-1,
       py::arg("heapsize") = 1000000
       )
  .def("Update", [](CutInformation & self,
                                     PyCF lset,
                                     int time_order,
                                     int heapsize)
  {
    LocalHeap lh (heapsize, "CutInfo::Update-heap", true);
    self.Update(lset,time_order,lh);
  },
       py::arg("levelset"),
       py::arg("time_order")=-1,
       py::arg("heapsize") = 1000000
       )
  .def("Mesh", [](CutInformation & self)
  {
    return self.GetMesh();
  }
       )
  .def("GetElementsOfType", [](CutInformation & self,
                                                DOMAIN_TYPE dt,
                                                VorB vb)
  {
    return self.GetElementsOfDomainType(dt,vb);
  },
       py::arg("domain_type") = IF,
       py::arg("VOL_or_BND") = VOL
       )
  .def("GetFacetsOfType", [](CutInformation & self,
                                              DOMAIN_TYPE dt)
  {
    return self.GetFacetsOfDomainType(dt);
  },
       py::arg("domain_type") = IF)

  .def("GetCutRatios", [](CutInformation & self,
                                           VorB vb)
  {
    return self.GetCutRatios(vb);
  },
       py::arg("VOL_or_BND") = VOL)
  ;


  m.def("GetFacetsWithNeighborTypes",
         [] (shared_ptr<MeshAccess> ma,
                             shared_ptr<BitArray> a,
                             bool bv_a,
                             bool bv_b,
                             bool use_and,
                             py::object bb,
                             int heapsize)
  {
    LocalHeap lh (heapsize, "FacetsWithNeighborTypes-heap", true);
    shared_ptr<BitArray> b = nullptr;
    if (py::extract<PyBA> (bb).check())
      b = py::extract<PyBA>(bb)();
    else
      b = a;
    return GetFacetsWithNeighborTypes(ma,a,b,bv_a,bv_b,use_and,lh);
  } ,
        py::arg("mesh"),
        py::arg("a"),
        py::arg("bnd_val_a") = true,
        py::arg("bnd_val_b") = true,
        py::arg("use_and") = true,
        py::arg("b") = DummyArgument(),
        py::arg("heapsize") = 1000000
        );

  m.def("GetElementsWithNeighborFacets",
         [] (shared_ptr<MeshAccess> ma,
                             shared_ptr<BitArray> a,
                             int heapsize)
  {
    LocalHeap lh (heapsize, "GetElementsWithNeighborFacets-heap", true);
    return GetElementsWithNeighborFacets(ma,a,lh);
  } ,
        py::arg("mesh"),
        py::arg("a"),
        py::arg("heapsize") = 1000000
        );

  m.def("GetDofsOfElements",
         [] (PyFES fes,
                             PyBA a,
                             int heapsize)
  {
    LocalHeap lh (heapsize, "GetDofsOfElements-heap", true);
    return GetDofsOfElements(fes,a,lh);
  } ,
        py::arg("space"),
        py::arg("a"),
        py::arg("heapsize") = 1000000
        );

  m.def("CompoundBitArray",
         [] (py::list balist)
  {
    size_t cnt = 0;
    for( auto aba : balist )
    {
      shared_ptr<BitArray> ba = py::extract<PyBA>(aba)();
      cnt += ba->Size();
    }
    shared_ptr<BitArray> res = make_shared<BitArray>(cnt);
    res->Clear();
    size_t offset = 0;
    for( auto aba : balist )
    {
      shared_ptr<BitArray> ba = py::extract<PyBA>(aba)();
      for (size_t i = 0; i < ba->Size(); ++i)
      {
        if (ba->Test(i))
          res->Set(offset+i);
      }
      offset += ba->Size();
    }
    return res;
  } ,
        py::arg("balist")
        );



  typedef shared_ptr<RestrictedBilinearForm> PyRBLF;
  py::class_<RestrictedBilinearForm, PyRBLF, BilinearForm>
    (m, "CRestrictedBilinearForm");
  m.def("RestrictedBilinearForm",
         [](shared_ptr<FESpace> fes,
            const string & aname,
            py::object ael_restriction,
            py::object afac_restriction,
            py::dict bpflags)
         {
           Flags flags = py::extract<Flags> (bpflags)();

           shared_ptr<BitArray> el_restriction = nullptr;
           shared_ptr<BitArray> fac_restriction = nullptr;
           if (py::extract<PyBA> (ael_restriction).check())
             el_restriction = py::extract<PyBA>(ael_restriction)();

           if (py::extract<PyBA> (afac_restriction).check())
             fac_restriction = py::extract<PyBA>(afac_restriction)();

           
           return make_shared<RestrictedBilinearForm> (fes, aname, el_restriction, fac_restriction, flags);
         },
         py::arg("space"),
         py::arg("name") = "bfa",
         py::arg("element_restriction") = DummyArgument(),
         py::arg("facet_restriction") = DummyArgument(),
         py::arg("flags") = py::dict()
      );

  
  typedef shared_ptr<BitArrayCoefficientFunction> PyBACF;
  py::class_<BitArrayCoefficientFunction, PyBACF, CoefficientFunction>
    (m, "BitArrayCF")
  .def("__init__",
       [](BitArrayCoefficientFunction *instance, shared_ptr<BitArray> ba)
  {
    new (instance) BitArrayCoefficientFunction (ba);
  },
       py::arg("bitarray")
       );

  m.def("XFESpace", [] (
                                        PyFES basefes,
                                        py::object acutinfo,
                                        py::object alset,
                                        py::dict bpflags,
                                        int heapsize)
  {
    shared_ptr<CoefficientFunction> cf_lset = nullptr;
    shared_ptr<CutInformation> cutinfo = nullptr;
    if (py::extract<PyCI> (acutinfo).check())
      cutinfo = py::extract<PyCI>(acutinfo)();
    if (py::extract<PyCF> (acutinfo).check())
      cf_lset = py::extract<PyCF>(acutinfo)();
    if (py::extract<PyCF> (alset).check())
      cf_lset = py::extract<PyCF>(alset)();


    Flags flags = py::extract<Flags> (bpflags)();
    shared_ptr<XFESpace> ret = nullptr;
    shared_ptr<MeshAccess> ma = basefes->GetMeshAccess();
    if (cutinfo)
    {
      if (ma->GetDimension()==2)
        ret = make_shared<T_XFESpace<2>> (ma, basefes, cutinfo, flags);
      else
        ret = make_shared<T_XFESpace<3>> (ma, basefes, cutinfo, flags);
    }
    else if (cf_lset)
    {
      if (ma->GetDimension()==2)
        ret = make_shared<T_XFESpace<2>> (ma, basefes, cf_lset, flags);
      else
        ret = make_shared<T_XFESpace<3>> (ma, basefes, cf_lset, flags);
    }
    else
      throw Exception("levelset and cutinfo are invalid");
    LocalHeap lh (heapsize, "XFESpace::Update-heap", true);
    ret->Update(lh);
    return ret;
  },
       py::arg("basefes"),
       py::arg("cutinfo") = DummyArgument(),
       py::arg("lset") = DummyArgument(),
       py::arg("flags") = py::dict(),
       py::arg("heapsize") = 1000000)
  ;
         

  py::class_<XFESpace, PyXFES, FESpace>
    (m, "CXFESpace")
  .def("GetCutInfo", [](PyXFES self)
  {
    return self->GetCutInfo();
  },
       "Get Information of cut geometry")
  .def("BaseDofOfXDof", [](PyXFES self, int i)
  {
    return self->GetBaseDofOfXDof(i);
  },
       "get corresponding dof of base FESpace")
  .def("GetDomainOfDof", [](PyXFES self, int i)
  {
    return self->GetDomainOfDof(i);
  },
       "get domain_type of degree of freedom")
  .def("GetDomainNrs",   [] (PyXFES self, int elnr) {
    Array<DOMAIN_TYPE> domnums;
    self->GetDomainNrs( elnr, domnums );
    return domnums;
  })
  ;

  m.def("InterpolateToP1",  [] (PyGF gf_ho, PyGF gf_p1, int heapsize)
  {
    InterpolateP1 interpol(gf_ho, gf_p1);
    LocalHeap lh (heapsize, "InterpolateP1-Heap");
    interpol.Do(lh);
  } ,
        py::arg("gf_ho")=NULL,py::arg("gf_p1")=NULL,py::arg("heapsize")=1000000)
  ;

  m.def("InterpolateToP1",  [] (PyCF coef, PyGF gf_p1, int heapsize)
  {
    InterpolateP1 interpol(coef, gf_p1);
    LocalHeap lh (heapsize, "InterpolateP1-Heap");
    interpol.Do(lh);
  } ,
        py::arg("coef"),py::arg("gf"),py::arg("heapsize")=1000000)
  ;

  py::class_<StatisticContainer, shared_ptr<StatisticContainer>>(m, "StatisticContainer")
  .def(py::init<>())
  .def("Print", [](StatisticContainer & self, string label, string select)
  {
    if (select == "L1")
      PrintConvergenceTable(self.ErrorL1Norm,label+"_L1");
    if (select == "L2")
      PrintConvergenceTable(self.ErrorL2Norm,label+"_L2");
    if (select == "max")
      PrintConvergenceTable(self.ErrorMaxNorm,label+"_max");
    if (select == "misc")
      PrintConvergenceTable(self.ErrorMisc,label+"_misc");
    if (select == "all")
    {
      PrintConvergenceTable(self.ErrorL1Norm,label+"_L1");
      PrintConvergenceTable(self.ErrorL2Norm,label+"_L2");
      PrintConvergenceTable(self.ErrorMaxNorm,label+"_max");
      PrintConvergenceTable(self.ErrorMisc,label+"_misc");
    }
  },
       py::arg("label")="something",py::arg("select")="all"
       )
  ;

  m.def("CalcMaxDistance",  [] (PyCF lset_ho, PyGF lset_p1, PyGF deform, int heapsize)
  {
    StatisticContainer dummy;
    LocalHeap lh (heapsize, "CalcDistance-Heap");
    if (lset_p1->GetMeshAccess()->GetDimension()==2)
      CalcDistances<2>(lset_ho, lset_p1, deform,  dummy, lh, -1.0, false);
    else
      CalcDistances<3>(lset_ho, lset_p1, deform,  dummy, lh, -1.0, false);
    return (double) dummy.ErrorMaxNorm[dummy.ErrorMaxNorm.Size()-1];
  } ,
        py::arg("lset_ho")=NULL,py::arg("lset_p1")=NULL,py::arg("deform")=NULL,py::arg("heapsize")=1000000)
  ;

  m.def("CalcDistances",  [] (PyCF lset_ho, PyGF lset_p1, PyGF deform, StatisticContainer & stats, int heapsize, double refine_threshold, bool absolute)
  {
    LocalHeap lh (heapsize, "CalcDistance-Heap");
    if (lset_p1->GetMeshAccess()->GetDimension()==2)
      CalcDistances<2>(lset_ho, lset_p1, deform,  stats, lh, refine_threshold, absolute);
    else
      CalcDistances<3>(lset_ho, lset_p1, deform,  stats, lh, refine_threshold, absolute);
  } ,
        py::arg("lset_ho")=NULL,py::arg("lset_p1")=NULL,py::arg("deform")=NULL,py::arg("stats")=NULL,py::arg("heapsize")=1000000,py::arg("refine_threshold")=-1.0,py::arg("absolute")=false)
  ;

  m.def("CalcDeformationError",  [] (PyCF lset_ho, PyGF lset_p1, PyGF deform, PyCF qn, StatisticContainer & stats, double lower, double upper, int heapsize)
  {
    LocalHeap lh (heapsize, "CalcDeformationError-Heap");
    if (lset_p1->GetMeshAccess()->GetDimension()==2)
      CalcDeformationError<2>(lset_ho, lset_p1, deform, qn, stats, lh, lower, upper);
    else
      CalcDeformationError<3>(lset_ho, lset_p1, deform, qn, stats, lh, lower, upper);
  } ,
        py::arg("lset_ho")=NULL,py::arg("lset_p1")=NULL,py::arg("deform")=NULL,py::arg("qn")=NULL,py::arg("stats")=NULL,py::arg("lower")=0.0,py::arg("upper")=0.0,py::arg("heapsize")=1000000)
  ;

  m.def("ProjectShift", [] (PyGF lset_ho, PyGF lset_p1, PyGF deform, PyCF qn, py::object pba, double lower, double upper, double threshold, int heapsize)
  {
    shared_ptr<BitArray> ba = nullptr;
    if (py::extract<PyBA> (pba).check())
      ba = py::extract<PyBA>(pba)();
    
    LocalHeap lh (heapsize, "ProjectShift-Heap");
    ProjectShift(lset_ho, lset_p1, deform, qn, ba, lower, upper, threshold, lh);
  } ,
        py::arg("lset_ho")=NULL,py::arg("lset_p1")=NULL,py::arg("deform")=NULL,py::arg("qn")=NULL, py::arg("ba")=py::none(),py::arg("lower")=0.0,py::arg("upper")=0.0,py::arg("threshold")=1.0,py::arg("heapsize")=1000000)
  ;

// ProjectShift


  m.def("RefineAtLevelSet",  [] (PyGF lset_p1, double lower, double upper, int heapsize)
  {
    LocalHeap lh (heapsize, "RefineAtLevelSet-Heap");
    RefineAtLevelSet(lset_p1, lower, upper, lh);
  } ,
        py::arg("lset_p1")=NULL,py::arg("lower")=0.0,py::arg("upper")=0.0,py::arg("heapsize")=1000000)
  ;



  m.def("RefineAtLevelSet",  [] (PyGF gf, double lower_lset_bound, double upper_lset_bound, int heapsize)
  {
    LocalHeap lh (heapsize, "RefineAtLevelSet-Heap");
    RefineAtLevelSet(gf,lower_lset_bound,upper_lset_bound,lh);
  } ,
        py::arg("gf"),py::arg("lower_lset_bound")=0.0,py::arg("upper_lset_bound")=0.0,py::arg("heapsize")=10000000)
  ;

  typedef shared_ptr<BilinearFormIntegrator> PyBFI;
  typedef shared_ptr<LinearFormIntegrator> PyLFI;

  m.def("SymbolicCutBFI", [](PyCF lset,
              DOMAIN_TYPE dt,
              int order,
              int time_order,
              int subdivlvl,
              PyCF cf,
              VorB vb,
              bool element_boundary,
              bool skeleton,
              py::object definedon,
              py::object definedonelem)
          -> PyBFI
  {

    py::extract<Region> defon_region(definedon);
    if (defon_region.check())
      vb = VorB(defon_region());

    if (vb == BND)
      throw Exception("Symbolic cuts not yet (tested) for boundaries..");

    // check for DG terms
    bool has_other = false;
    cf->TraverseTree ([&has_other] (CoefficientFunction & cf)
    {
      if (dynamic_cast<ProxyFunction*> (&cf))
        if (dynamic_cast<ProxyFunction&> (cf).IsOther())
          has_other = true;
    });
    if (has_other && !element_boundary && !skeleton)
      throw Exception("DG-facet terms need either skeleton=True or element_boundary=True");
    if (element_boundary)
      throw Exception("No Facet BFI with Symbolic cuts..");

    shared_ptr<BilinearFormIntegrator> bfi;
    if (!has_other && !skeleton)
    {
      auto bfime = make_shared<SymbolicCutBilinearFormIntegrator> (lset, cf, dt, order, subdivlvl);
      bfime->SetTimeIntegrationOrder(time_order);
      bfi = bfime;
    }
    else
      bfi = make_shared<SymbolicCutFacetBilinearFormIntegrator> (lset, cf, dt, order, subdivlvl);

    if (py::extract<py::list> (definedon).check())
      bfi -> SetDefinedOn (makeCArray<int> (definedon));

    if (defon_region.check())
    {
      cout << IM(3) << "defineon = " << defon_region().Mask() << endl;
      bfi->SetDefinedOn(defon_region().Mask());
    }

    if (! py::extract<DummyArgument> (definedonelem).check())
      bfi -> SetDefinedOnElements (py::extract<PyBA>(definedonelem)());

    return PyBFI(bfi);
  },
        py::arg("lset"),
        py::arg("domain_type")=NEG,
        py::arg("force_intorder")=-1,
        py::arg("time_order")=-1,
        py::arg("subdivlvl")=0,
        py::arg("form"),
        py::arg("VOL_or_BND")=VOL,
        py::arg("element_boundary")=false,
        py::arg("skeleton")=false,
        py::arg("definedon")=DummyArgument(),
        py::arg("definedonelements")=DummyArgument()
        );

  m.def("SymbolicFacetPatchBFI", [](PyCF cf,
                                    int order,
                                    int time_order,
                                    bool skeleton,
                                    py::object definedonelem)
        -> PyBFI
  {
    // check for DG terms
    bool has_other = false;
    cf->TraverseTree ([&has_other] (CoefficientFunction & cf)
    {
      if (dynamic_cast<ProxyFunction*> (&cf))
        if (dynamic_cast<ProxyFunction&> (cf).IsOther())
          has_other = true;
    });
    if (!has_other)
      cout << " no Other() used?!" << endl;

  
    shared_ptr<BilinearFormIntegrator> bfi;
    if (skeleton)
    {
      auto bfime = make_shared<SymbolicFacetBilinearFormIntegrator2> (cf, order);
      bfime->SetTimeIntegrationOrder(time_order);
      bfi = bfime;
    }
    else
    {
      // throw Exception("Patch facet blf not implemented yet: TODO(2)!");
      auto bfime = make_shared<SymbolicFacetPatchBilinearFormIntegrator> (cf, order);
      bfime->SetTimeIntegrationOrder(time_order);
      bfi = bfime;
    }

    if (! py::extract<DummyArgument> (definedonelem).check())
      bfi -> SetDefinedOnElements (py::extract<PyBA>(definedonelem)());

    return PyBFI(bfi);
  },
        py::arg("form"),
        py::arg("force_intorder")=-1,
        py::arg("time_order")=-1,
        py::arg("skeleton") = true,
        py::arg("definedonelements")=DummyArgument()
    );

  

  m.def("SymbolicCutLFI", [](PyCF lset,
              DOMAIN_TYPE dt,
              int order,
              int time_order,
              int subdivlvl,
              PyCF cf,
              VorB vb,
              bool element_boundary,
              bool skeleton,
              py::object definedon,
              py::object definedonelem)
          -> PyLFI
  {

    py::extract<Region> defon_region(definedon);
    if (defon_region.check())
      vb = VorB(defon_region());

    if (vb == BND)
      throw Exception("Symbolic cuts not yet (tested) for boundaries..");

    if (element_boundary || skeleton)
      throw Exception("No Facet LFI with Symbolic cuts..");

    auto lfime  = make_shared<SymbolicCutLinearFormIntegrator> (lset, cf, dt, order, subdivlvl);
    lfime->SetTimeIntegrationOrder(time_order);
    shared_ptr<LinearFormIntegrator> lfi = lfime;

    if (py::extract<py::list> (definedon).check())
      lfi -> SetDefinedOn (makeCArray<int> (definedon));

    if (defon_region.check())
    {
      cout << IM(3) << "defineon = " << defon_region().Mask() << endl;
      lfi->SetDefinedOn(defon_region().Mask());
    }

    if (! py::extract<DummyArgument> (definedonelem).check())
      lfi -> SetDefinedOnElements (py::extract<PyBA>(definedonelem)());

    return PyLFI(lfi);
  },
        py::arg("lset"),
        py::arg("domain_type")=NEG,
        py::arg("force_intorder")=-1,
        py::arg("time_order")=-1,
        py::arg("subdivlvl")=0,
        py::arg("form"),
        py::arg("VOL_or_BND")=VOL,
        py::arg("element_boundary")=py::bool_(false),
        py::arg("skeleton")=py::bool_(false),
        py::arg("definedon")=DummyArgument(),
        py::arg("definedonelements")=DummyArgument()
        );

  typedef shared_ptr<ProxyFunction> PyProxyFunction;
  m.def("dn", [] (const PyProxyFunction self, int order, py::object comp, bool hdiv)
  {

    Array<int> comparr(0);
    if (py::extract<int> (comp).check())
    {
      int c = py::extract<int>(comp)();
      if (c != -1)
      {
        comparr.SetSize(1);
        comparr[0] = c;
      }
    }

    if (py::extract<py::list> (comp).check())
      comparr = makeCArray<int> (py::extract<py::list> (comp)());

    if (comparr.Size()== 0 && dynamic_pointer_cast<CompoundDifferentialOperator>(self->Evaluator()))
    {
      throw Exception("cannot work with compounddiffops, prescribe comp != -1");
    }

    shared_ptr<DifferentialOperator> diffopdudnk;
    if (! hdiv)
      switch (order)
      {
      case 1 : diffopdudnk = make_shared<T_DifferentialOperator<DiffOpDuDnk<2,1>>> (); break;
      case 2 : diffopdudnk = make_shared<T_DifferentialOperator<DiffOpDuDnk<2,2>>> (); break;
      case 3 : diffopdudnk = make_shared<T_DifferentialOperator<DiffOpDuDnk<2,3>>> (); break;
      case 4 : diffopdudnk = make_shared<T_DifferentialOperator<DiffOpDuDnk<2,4>>> (); break;
      case 5 : diffopdudnk = make_shared<T_DifferentialOperator<DiffOpDuDnk<2,5>>> (); break;
      case 6 : diffopdudnk = make_shared<T_DifferentialOperator<DiffOpDuDnk<2,6>>> (); break;
      case 7 : diffopdudnk = make_shared<T_DifferentialOperator<DiffOpDuDnk<2,7>>> (); break;
      case 8 : diffopdudnk = make_shared<T_DifferentialOperator<DiffOpDuDnk<2,8>>> (); break;
      default : throw Exception("no order higher than 8 implemented yet");
      }
    else
      switch (order)
      {
      case 1 : diffopdudnk = make_shared<T_DifferentialOperator<DiffOpDuDnkHDiv<2,1>>> (); break;
      case 2 : diffopdudnk = make_shared<T_DifferentialOperator<DiffOpDuDnkHDiv<2,2>>> (); break;
      case 3 : diffopdudnk = make_shared<T_DifferentialOperator<DiffOpDuDnkHDiv<2,3>>> (); break;
      case 4 : diffopdudnk = make_shared<T_DifferentialOperator<DiffOpDuDnkHDiv<2,4>>> (); break;
      case 5 : diffopdudnk = make_shared<T_DifferentialOperator<DiffOpDuDnkHDiv<2,5>>> (); break;
      case 6 : diffopdudnk = make_shared<T_DifferentialOperator<DiffOpDuDnkHDiv<2,6>>> (); break;
      case 7 : diffopdudnk = make_shared<T_DifferentialOperator<DiffOpDuDnkHDiv<2,7>>> (); break;
      case 8 : diffopdudnk = make_shared<T_DifferentialOperator<DiffOpDuDnkHDiv<2,8>>> (); break;
      default : throw Exception("no order higher than 8 implemented yet");
      }

    for (int i = comparr.Size() - 1; i >= 0; --i)
    {
      diffopdudnk = make_shared<CompoundDifferentialOperator> (diffopdudnk, comparr[i]);
    }

    auto adddiffop = make_shared<ProxyFunction> (self->IsTestFunction(), self->IsComplex(),
                                                 diffopdudnk, nullptr, nullptr, nullptr, nullptr, nullptr);

    if (self->IsOther())
      adddiffop = adddiffop->Other(make_shared<ConstantCoefficientFunction>(0.0));

    return PyProxyFunction(adddiffop);
  },
        py::arg("proxy"),
        py::arg("order"),
        py::arg("comp") = -1,
        py::arg("hdiv") = false
        );

  m.def("dn", [](PyGF self, int order) -> PyCF
  {
    shared_ptr<DifferentialOperator> diffopdudnk;
    switch (order)
    {
    case 1 : diffopdudnk = make_shared<T_DifferentialOperator<DiffOpDuDnk<2,1>>> (); break;
    case 2 : diffopdudnk = make_shared<T_DifferentialOperator<DiffOpDuDnk<2,2>>> (); break;
    case 3 : diffopdudnk = make_shared<T_DifferentialOperator<DiffOpDuDnk<2,3>>> (); break;
    case 4 : diffopdudnk = make_shared<T_DifferentialOperator<DiffOpDuDnk<2,4>>> (); break;
    case 5 : diffopdudnk = make_shared<T_DifferentialOperator<DiffOpDuDnk<2,5>>> (); break;
    case 6 : diffopdudnk = make_shared<T_DifferentialOperator<DiffOpDuDnk<2,6>>> (); break;
    case 7 : diffopdudnk = make_shared<T_DifferentialOperator<DiffOpDuDnk<2,7>>> (); break;
    case 8 : diffopdudnk = make_shared<T_DifferentialOperator<DiffOpDuDnk<2,8>>> (); break;
    default : throw Exception("no order higher than 8 implemented yet");
    }
    return PyCF(make_shared<GridFunctionCoefficientFunction> (self, diffopdudnk));
  });

  // bp::def("GFCoeff", FunctionPointer( [] (shared_ptr<GridFunction> in) { return dynamic_pointer_cast<CoefficientFunction>(make_shared<GridFunctionCoefficientFunction>(in)); } ) );

  // bp::implicitly_convertible
  //   <shared_ptr<GridFunctionCoefficientFunction>,
  //   shared_ptr<CoefficientFunction> >();


  // void RefineAtLevelSet (PyGF gf_lset_p1, double lower_lset_bound, double upper_lset_bound, LocalHeap & lh){


  // bp::docstring_options local_docstring_options(true, true, false);

  // std::string nested_name = "comp";
  // if( bp::scope() )
  //   nested_name = bp::extract<std::string>(bp::scope().attr("__name__") + ".comp");

  typedef shared_ptr<SFESpace> PySFES;

  m.def("SFESpace", [](shared_ptr<MeshAccess> ma, PyCF lset, int order, py::dict bpflags)
          -> PyFES
  {
    Flags flags = py::extract<Flags> (bpflags)();
    shared_ptr<FESpace> ret = make_shared<SFESpace> (ma, lset, order, flags);
    LocalHeap lh (1000000, "SFESpace::Update-heap", true);
    ret->Update(lh);
    ret->FinalizeUpdate(lh);
    return ret;
  });
  // new implementation: only straight cuts - start with triangles only for a start!

  m.def("DebugSpaceTimeCutIntegrationRule", [](){ DebugSpaceTimeCutIntegrationRule(); });

  m.def("IntegrateX",
        [](py::object lset,
                           shared_ptr<MeshAccess> ma,
                           PyCF cf,
                           int order,
                           DOMAIN_TYPE dt,
                           int subdivlvl,
                           int heapsize)
  {
    py::extract<PyCF> pycf(lset);
    if (!pycf.check())
      throw Exception("cast failed... need new candidates..");

    shared_ptr<GridFunction> gf_lset = nullptr;
    shared_ptr<CoefficientFunction> cf_lset = nullptr;
    tie(cf_lset,gf_lset) = CF2GFForStraightCutRule(pycf(),subdivlvl);

    LocalHeap lh(heapsize, "lh-IntegrateX");

    double sum = 0.0;
    int DIM = ma->GetDimension();

    Array<int> dnums;
    ma->IterateElements
      (VOL, lh, [&] (Ngs_Element el, LocalHeap & lh)
    {
      auto & trafo = ma->GetTrafo (el, lh);

      const IntegrationRule * ir = CreateCutIntegrationRule(cf_lset, gf_lset, trafo, dt, order,-1, lh, subdivlvl);

      if (ir != nullptr)
      {
        BaseMappedIntegrationRule & mir = trafo(*ir, lh);
        FlatMatrix<> val(mir.Size(), 1, lh);

        cf -> Evaluate (mir, val);

        double lsum = 0.0;
        for (int i = 0; i < mir.Size(); i++)
          lsum += mir[i].GetWeight()*val(i,0);

        AsAtomic(sum) += lsum;
      }
    });

    return sum;
  },
        py::arg("lset"),
        py::arg("mesh"),
        py::arg("cf")=PyCF(make_shared<ConstantCoefficientFunction>(0.0)),
        py::arg("order")=5,
        py::arg("domain_type")=IF,
        py::arg("subdivlvl")=0,
        py::arg("heapsize")=1000000);

  typedef shared_ptr<SpaceTimeFESpace> PySTFES;



  m.def("SpaceTimeFESpace", [] (
                                        PyFES basefes,
                                        shared_ptr<FiniteElement> fe,
                                        py::object dirichlet,
                                        py::dict bpflags,
                                        int heapsize)
  {


    shared_ptr<SpaceTimeFESpace> ret = nullptr;
    Flags flags = py::extract<Flags> (bpflags)();
    shared_ptr<MeshAccess> ma = basefes->GetMeshAccess();

    if (py::isinstance<py::list>(dirichlet)) {
        flags.SetFlag("dirichlet", makeCArray<double>(py::list(dirichlet)));

    }

    if (py::isinstance<py::str>(dirichlet))
    {
          std::regex pattern(dirichlet.cast<string>());
          Array<double> dirlist;
          for (int i = 0; i < ma->GetNBoundaries(); i++)
             if (std::regex_match (ma->GetMaterial(BND, i), pattern))
               dirlist.Append (i+1);
               flags.SetFlag("dirichlet", dirlist);
    }

    auto tfe = dynamic_pointer_cast<ScalarFiniteElement<1>>(fe);
    cout << tfe << endl;
    if(tfe == nullptr)
      cout << "Warning!" << endl;

    ret = make_shared<SpaceTimeFESpace> (ma, basefes,tfe, flags);



    LocalHeap lh (heapsize, "SpaceTimeFESpace::Update-heap", true);
    ret->Update(lh);
    ret->FinalizeUpdate(lh);
    return ret;
  },
       py::arg("spacefes"),
       py::arg("timefe"),
       py::arg("dirichlet") = DummyArgument(),
       py::arg("flags") = py::dict(),
        py::arg("heapsize") = 1000000);

  py::class_<SpaceTimeFESpace, PySTFES, FESpace>
    (m, "CSpaceTimeFESpace")
  .def("SetTime", [](PySTFES self, double t)
  {
    self->SetTime(t);
  },
       "Set the time variable")
  .def("SetOverrideTime", [](PySTFES self, bool override)
  {
    self->SetOverrideTime(override);
  },
       "Set flag to or not to override the time variable")
  .def("k_t", [](PySTFES self)
  {
     return self->order_time();
  },
     "Return order of the time FE")
  .def("TimeFE_nodes", [](PySTFES self)
  {
      Vector<double> intp_pts(self->order_time() + 1);
      self->TimeFE_nodes(intp_pts);
      return intp_pts;
   },
     "Return nodes of the time FE")
  ;

  m.def("ScalarTimeFE", []( int order)
  {
    BaseScalarFiniteElement * fe = nullptr;

    fe = new NodalTimeFE(order);


    return shared_ptr<BaseScalarFiniteElement>(fe);
  },
        "creates nodal FE in time based on Gauss-Lobatto integration points"
        )
   ;


  // DiffOpDt

  m.def("dt", [] (const PyProxyFunction self,py::object comp)
  {
    Array<int> comparr(0);
    if (py::extract<int> (comp).check())
    {
      int c = py::extract<int>(comp)();
      if (c != -1)
      {
        comparr.SetSize(1);
        comparr[0] = c;
      }
    }

    if (py::extract<py::list> (comp).check())
      comparr = makeCArray<int> (py::extract<py::list> (comp)());

    if (comparr.Size()== 0 && dynamic_pointer_cast<CompoundDifferentialOperator>(self->Evaluator()))
    {
      throw Exception("cannot work with compounddiffops, prescribe comp != -1");
    }

    shared_ptr<DifferentialOperator> diffopdt;
    diffopdt = make_shared<T_DifferentialOperator<DiffOpDt>> ();

    for (int i = comparr.Size() - 1; i >= 0; --i)
    {
      diffopdt = make_shared<CompoundDifferentialOperator> (diffopdt, comparr[i]);
    }

    auto adddiffop = make_shared<ProxyFunction> (self->IsTestFunction(), self->IsComplex(),
                                                 diffopdt, nullptr, nullptr, nullptr, nullptr, nullptr);

    if (self->IsOther())
      adddiffop = adddiffop->Other(make_shared<ConstantCoefficientFunction>(0.0));

    return PyProxyFunction(adddiffop);
    },
          py::arg("proxy"),
          py::arg("comp") = -1
          );

  m.def("dt", [](PyGF self) -> PyCF
  {
    shared_ptr<DifferentialOperator> diffopdt;
    diffopdt = make_shared<T_DifferentialOperator<DiffOpDt>> ();

    return PyCF(make_shared<GridFunctionCoefficientFunction> (self, diffopdt));
  });

   m.def("ReferenceTimeVariable", []() -> PyCF
   {
     return PyCF(make_shared<TimeVariableCoefficientFunction> ());
   });


   // DiffOpFixt

  m.def("fix_t", [] (const PyProxyFunction self, double time, py::object comp, bool use_FixAnyTime )
  {
    Array<int> comparr(0);
    if (py::extract<int> (comp).check())
    {
      int c = py::extract<int>(comp)();
      if (c != -1)
      {
        comparr.SetSize(1);
        comparr[0] = c;
      }
    }

    if (py::extract<py::list> (comp).check())
      comparr = makeCArray<int> (py::extract<py::list> (comp)());

    if (comparr.Size()== 0 && dynamic_pointer_cast<CompoundDifferentialOperator>(self->Evaluator()))
    {
      throw Exception("cannot work with compounddiffops, prescribe comp != -1");
    }

    shared_ptr<DifferentialOperator> diffopfixt;

    if(!use_FixAnyTime && (time == 0.0 || time == 1.0))
    {
      switch (int(time))
      {
        case 0 : diffopfixt = make_shared<T_DifferentialOperator<DiffOpFixt<0>>> (); break;
        case 1 : diffopfixt = make_shared<T_DifferentialOperator<DiffOpFixt<1>>> (); break;
        default : throw Exception("Requested time not implemented yet.");
      }
    }
    else {
      cout << "Calling DiffOpFixAnyTime" << endl;
      diffopfixt = make_shared<DiffOpFixAnyTime> (time);
    }


    for (int i = comparr.Size() - 1; i >= 0; --i)
    {
      diffopfixt = make_shared<CompoundDifferentialOperator> (diffopfixt, comparr[i]);
    }

    auto adddiffop = make_shared<ProxyFunction> (self->IsTestFunction(), self->IsComplex(),
                                                 diffopfixt, nullptr, nullptr, nullptr, nullptr, nullptr);

    if (self->IsOther())
      adddiffop = adddiffop->Other(make_shared<ConstantCoefficientFunction>(0.0));

    return PyProxyFunction(adddiffop);
    },
          py::arg("proxy"),
          py::arg("time"),
          py::arg("comp") = -1,
          py::arg("use_FixAnyTime") = false
          );

   m.def("fix_t", [](PyGF self, double time, bool use_FixAnyTime) -> PyCF
   {
     shared_ptr<DifferentialOperator> diffopfixt;

     if(!use_FixAnyTime && (time == 0.0 || time == 1.0))
     {
       switch (int(time))
       {
         case 0 : diffopfixt = make_shared<T_DifferentialOperator<DiffOpFixt<0>>> (); break;
         case 1 : diffopfixt = make_shared<T_DifferentialOperator<DiffOpFixt<1>>> (); break;
         default : throw Exception("Requested time not implemented yet.");
       }
     }
     else {
       cout << "Calling DiffOpFixAnyTime" << endl;
       diffopfixt = make_shared<DiffOpFixAnyTime> (time);
     }


     return PyCF(make_shared<GridFunctionCoefficientFunction> (self, diffopfixt));
   });


   m.def("ReferenceTimeVariable", []() -> PyCF
   {
     return PyCF(make_shared<TimeVariableCoefficientFunction> ());
   });




}

PYBIND11_PLUGIN(ngsxfem_py)
{
  cout << "importing ngs-xfem-" << NGSXFEM_VERSION << endl;
  py::module m("xfem", "pybind xfem");
  ExportNgsx(m);
  return m.ptr();
}<|MERGE_RESOLUTION|>--- conflicted
+++ resolved
@@ -14,16 +14,13 @@
 #include "../lsetcurving/projshift.hpp"
 #include "../cutint/straightcutrule.hpp"
 #include "../cutint/xintegration.hpp"
-<<<<<<< HEAD
+#include "../utils/restrictedblf.hpp"
 #include "../cutint/spacetimecutrule.hpp"
 
 #include "../spacetime/SpaceTimeFE.hpp"
 #include "../spacetime/SpaceTimeFESpace.hpp"
 #include "../spacetime/diffopDt.hpp"
 #include "../spacetime/timecf.hpp"
-=======
-#include "../utils/restrictedblf.hpp"
->>>>>>> 4c5c2051
 // #include "../utils/error.hpp"
 
 //using namespace ngcomp;
@@ -197,8 +194,6 @@
   } ,
         py::arg("balist")
         );
-
-
 
   typedef shared_ptr<RestrictedBilinearForm> PyRBLF;
   py::class_<RestrictedBilinearForm, PyRBLF, BilinearForm>
@@ -230,7 +225,7 @@
          py::arg("flags") = py::dict()
       );
 
-  
+
   typedef shared_ptr<BitArrayCoefficientFunction> PyBACF;
   py::class_<BitArrayCoefficientFunction, PyBACF, CoefficientFunction>
     (m, "BitArrayCF")
@@ -242,6 +237,7 @@
        py::arg("bitarray")
        );
 
+//   .def("__init__",  [] (XFESpace *instance,
   m.def("XFESpace", [] (
                                         PyFES basefes,
                                         py::object acutinfo,
@@ -396,7 +392,6 @@
     shared_ptr<BitArray> ba = nullptr;
     if (py::extract<PyBA> (pba).check())
       ba = py::extract<PyBA>(pba)();
-    
     LocalHeap lh (heapsize, "ProjectShift-Heap");
     ProjectShift(lset_ho, lset_p1, deform, qn, ba, lower, upper, threshold, lh);
   } ,
@@ -543,8 +538,6 @@
         py::arg("skeleton") = true,
         py::arg("definedonelements")=DummyArgument()
     );
-
-  
 
   m.def("SymbolicCutLFI", [](PyCF lset,
               DOMAIN_TYPE dt,
@@ -720,7 +713,6 @@
   // new implementation: only straight cuts - start with triangles only for a start!
 
   m.def("DebugSpaceTimeCutIntegrationRule", [](){ DebugSpaceTimeCutIntegrationRule(); });
-
   m.def("IntegrateX",
         [](py::object lset,
                            shared_ptr<MeshAccess> ma,
@@ -775,7 +767,6 @@
         py::arg("domain_type")=IF,
         py::arg("subdivlvl")=0,
         py::arg("heapsize")=1000000);
-
   typedef shared_ptr<SpaceTimeFESpace> PySTFES;
 
 
@@ -1011,10 +1002,6 @@
    {
      return PyCF(make_shared<TimeVariableCoefficientFunction> ());
    });
-
-
-
-
 }
 
 PYBIND11_PLUGIN(ngsxfem_py)
