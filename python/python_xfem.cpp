//#include "../ngstd/python_ngstd.hpp"
#include <regex>
#include <python_ngstd.hpp>
#include "../utils/bitarraycf.hpp"
#include "../xfem/cutinfo.hpp"
#include "../xfem/xFESpace.hpp"
#include "../xfem/sFESpace.hpp"
#include "../xfem/symboliccutbfi.hpp"
#include "../xfem/symboliccutlfi.hpp"
#include "../xfem/ghostpenalty.hpp"
#include "../lsetcurving/p1interpol.hpp"
#include "../lsetcurving/calcgeomerrors.hpp"
#include "../lsetcurving/lsetrefine.hpp"
#include "../lsetcurving/projshift.hpp"
#include "../cutint/straightcutrule.hpp"
#include "../cutint/xintegration.hpp"
#include "../utils/restrictedblf.hpp"
#include "../cutint/spacetimecutrule.hpp"
#include "../lsetcurving/shiftedevaluate.hpp"
// #include "../utils/error.hpp"
#include "../spacetime/SpaceTimeFE.hpp"
#include "../spacetime/SpaceTimeFESpace.hpp"
#include "../spacetime/diffopDt.hpp"
#include "../spacetime/timecf.hpp"

//using namespace ngcomp;

void ExportNgsx(py::module &m)
{




  typedef shared_ptr<FESpace> PyFES;
  typedef shared_ptr<CoefficientFunction> PyCF;
  typedef GridFunction GF;
  typedef shared_ptr<GF> PyGF;
  typedef shared_ptr<CutInformation> PyCI;
  typedef shared_ptr<BitArray> PyBA;

  py::enum_<DOMAIN_TYPE>(m, "DOMAIN_TYPE")
  .value("POS", POS)
  .value("NEG", NEG)
  .value("IF", IF)
  .export_values()
  ;

  // typedef PyWrapperDerived<CompoundFESpace, FESpace> PyCompFES;

  typedef shared_ptr<XFESpace> PyXFES;

  m.def("XToNegPos",  [] (PyGF gfx, PyGF gfnegpos) {
    XFESpace::XToNegPos(gfx,gfnegpos);
  }  );

  py::class_<CutInformation, shared_ptr<CutInformation>>
    (m, "CutInfo")
  .def("__init__",  [] (CutInformation *instance,
                                        shared_ptr<MeshAccess> ma,
                                        py::object lset,
                                        int time_order,
                                        int heapsize)
  {
    new (instance) CutInformation (ma);
    if (py::extract<PyCF> (lset).check())
    {
      PyCF cflset = py::extract<PyCF>(lset)();
      LocalHeap lh (heapsize, "CutInfo::Update-heap", true);
      instance->Update(cflset,time_order,lh);
    }
  },
       py::arg("mesh"),
       py::arg("levelset") = DummyArgument(),
       py::arg("time_order")=-1,
       py::arg("heapsize") = 1000000
       )
  .def("Update", [](CutInformation & self,
                                     PyCF lset,
                                     int time_order,
                                     int heapsize)
  {
    LocalHeap lh (heapsize, "CutInfo::Update-heap", true);
    self.Update(lset,time_order,lh);
  },
       py::arg("levelset"),
       py::arg("time_order")=-1,
       py::arg("heapsize") = 1000000
       )
  .def("Mesh", [](CutInformation & self)
  {
    return self.GetMesh();
  }
       )
  .def("GetElementsOfType", [](CutInformation & self,
                                                DOMAIN_TYPE dt,
                                                VorB vb)
  {
    return self.GetElementsOfDomainType(dt,vb);
  },
       py::arg("domain_type") = IF,
       py::arg("VOL_or_BND") = VOL
       )
  .def("GetFacetsOfType", [](CutInformation & self,
                                              DOMAIN_TYPE dt)
  {
    return self.GetFacetsOfDomainType(dt);
  },
       py::arg("domain_type") = IF)

  .def("GetCutRatios", [](CutInformation & self,
                                           VorB vb)
  {
    return self.GetCutRatios(vb);
  },
       py::arg("VOL_or_BND") = VOL)
  ;


  m.def("GetFacetsWithNeighborTypes",
         [] (shared_ptr<MeshAccess> ma,
                             shared_ptr<BitArray> a,
                             bool bv_a,
                             bool bv_b,
                             bool use_and,
                             py::object bb,
                             int heapsize)
  {
    LocalHeap lh (heapsize, "FacetsWithNeighborTypes-heap", true);
    shared_ptr<BitArray> b = nullptr;
    if (py::extract<PyBA> (bb).check())
      b = py::extract<PyBA>(bb)();
    else
      b = a;
    return GetFacetsWithNeighborTypes(ma,a,b,bv_a,bv_b,use_and,lh);
  } ,
        py::arg("mesh"),
        py::arg("a"),
        py::arg("bnd_val_a") = true,
        py::arg("bnd_val_b") = true,
        py::arg("use_and") = true,
        py::arg("b") = DummyArgument(),
        py::arg("heapsize") = 1000000
        );

  m.def("GetElementsWithNeighborFacets",
         [] (shared_ptr<MeshAccess> ma,
                             shared_ptr<BitArray> a,
                             int heapsize)
  {
    LocalHeap lh (heapsize, "GetElementsWithNeighborFacets-heap", true);
    return GetElementsWithNeighborFacets(ma,a,lh);
  } ,
        py::arg("mesh"),
        py::arg("a"),
        py::arg("heapsize") = 1000000
        );

  m.def("GetDofsOfElements",
         [] (PyFES fes,
                             PyBA a,
                             int heapsize)
  {
    LocalHeap lh (heapsize, "GetDofsOfElements-heap", true);
    return GetDofsOfElements(fes,a,lh);
  } ,
        py::arg("space"),
        py::arg("a"),
        py::arg("heapsize") = 1000000
        );

  m.def("CompoundBitArray",
         [] (py::list balist)
  {
    size_t cnt = 0;
    for( auto aba : balist )
    {
      shared_ptr<BitArray> ba = py::extract<PyBA>(aba)();
      cnt += ba->Size();
    }
    shared_ptr<BitArray> res = make_shared<BitArray>(cnt);
    res->Clear();
    size_t offset = 0;
    for( auto aba : balist )
    {
      shared_ptr<BitArray> ba = py::extract<PyBA>(aba)();
      for (size_t i = 0; i < ba->Size(); ++i)
      {
        if (ba->Test(i))
          res->Set(offset+i);
      }
      offset += ba->Size();
    }
    return res;
  } ,
        py::arg("balist")
        );



  // typedef shared_ptr<RestrictedBilinearForm> PyRBLF;
  // py::class_<RestrictedBilinearForm, PyRBLF, BilinearForm>
  //   (m, "CRestrictedBilinearForm");
  m.def("RestrictedBilinearForm",
         [](shared_ptr<FESpace> fes,
            const string & aname,
            py::object ael_restriction,
            py::object afac_restriction,
            bool check_unused,
            py::dict bpflags)
         {
           Flags flags = py::extract<Flags> (bpflags)();

           shared_ptr<BitArray> el_restriction = nullptr;
           shared_ptr<BitArray> fac_restriction = nullptr;
           if (py::extract<PyBA> (ael_restriction).check())
             el_restriction = py::extract<PyBA>(ael_restriction)();

           if (py::extract<PyBA> (afac_restriction).check())
             fac_restriction = py::extract<PyBA>(afac_restriction)();

           if (fes->IsComplex())
             throw Exception("RestrictedBilinearForm not implemented for complex fespace");
           
           shared_ptr<BilinearForm> biform = make_shared<RestrictedBilinearForm> (fes, aname, el_restriction, fac_restriction, flags);
           biform -> SetCheckUnused (check_unused);                             
           return biform;
         },
         py::arg("space"),
         py::arg("name") = "bfa",
         py::arg("element_restriction") = DummyArgument(),
         py::arg("facet_restriction") = DummyArgument(),
         py::arg("check_unused") = true,
         py::arg("flags") = py::dict()
      );

  
  typedef shared_ptr<BitArrayCoefficientFunction> PyBACF;
  py::class_<BitArrayCoefficientFunction, PyBACF, CoefficientFunction>
    (m, "BitArrayCF")
  .def("__init__",
       [](BitArrayCoefficientFunction *instance, shared_ptr<BitArray> ba)
  {
    new (instance) BitArrayCoefficientFunction (ba);
  },
       py::arg("bitarray")
       );

//   .def("__init__",  [] (XFESpace *instance,
  m.def("XFESpace", [] (
                                        PyFES basefes,
                                        py::object acutinfo,
                                        py::object alset,
                                        py::dict bpflags,
                                        int heapsize)
  {
    shared_ptr<CoefficientFunction> cf_lset = nullptr;
    shared_ptr<CutInformation> cutinfo = nullptr;
    if (py::extract<PyCI> (acutinfo).check())
      cutinfo = py::extract<PyCI>(acutinfo)();
    if (py::extract<PyCF> (acutinfo).check())
      cf_lset = py::extract<PyCF>(acutinfo)();
    if (py::extract<PyCF> (alset).check())
      cf_lset = py::extract<PyCF>(alset)();


    Flags flags = py::extract<Flags> (bpflags)();
    shared_ptr<XFESpace> ret = nullptr;
    shared_ptr<MeshAccess> ma = basefes->GetMeshAccess();
    if (cutinfo)
    {
      if (ma->GetDimension()==2)
        ret = make_shared<T_XFESpace<2>> (ma, basefes, cutinfo, flags);
      else
        ret = make_shared<T_XFESpace<3>> (ma, basefes, cutinfo, flags);
    }
    else if (cf_lset)
    {
      if (ma->GetDimension()==2)
        ret = make_shared<T_XFESpace<2>> (ma, basefes, cf_lset, flags);
      else
        ret = make_shared<T_XFESpace<3>> (ma, basefes, cf_lset, flags);
    }
    else
      throw Exception("levelset and cutinfo are invalid");
    LocalHeap lh (heapsize, "XFESpace::Update-heap", true);
    ret->Update(lh);
    return ret;
  },
       py::arg("basefes"),
       py::arg("cutinfo") = DummyArgument(),
       py::arg("lset") = DummyArgument(),
       py::arg("flags") = py::dict(),
       py::arg("heapsize") = 1000000)
  ;
         

  py::class_<XFESpace, PyXFES, FESpace>
    (m, "CXFESpace")
  .def("GetCutInfo", [](PyXFES self)
  {
    return self->GetCutInfo();
  },
       "Get Information of cut geometry")
  .def("BaseDofOfXDof", [](PyXFES self, int i)
  {
    return self->GetBaseDofOfXDof(i);
  },
       "get corresponding dof of base FESpace")
  .def("GetDomainOfDof", [](PyXFES self, int i)
  {
    return self->GetDomainOfDof(i);
  },
       "get domain_type of degree of freedom")
  .def("GetDomainNrs",   [] (PyXFES self, int elnr) {
    Array<DOMAIN_TYPE> domnums;
    self->GetDomainNrs( elnr, domnums );
    return domnums;
  })
  ;

  m.def("InterpolateToP1",  [] (PyGF gf_ho, PyGF gf_p1, double eps_perturbation, int heapsize)
  {
    InterpolateP1 interpol(gf_ho, gf_p1);
    LocalHeap lh (heapsize, "InterpolateP1-Heap");
    interpol.Do(lh,eps_perturbation);
  } ,
        py::arg("gf_ho")=NULL,py::arg("gf_p1")=NULL,
        py::arg("eps_perturbation")=1e-16,py::arg("heapsize")=1000000)
  ;

  m.def("InterpolateToP1",  [] (PyCF coef, PyGF gf_p1, double eps_perturbation, int heapsize)
  {
    InterpolateP1 interpol(coef, gf_p1);
    LocalHeap lh (heapsize, "InterpolateP1-Heap");
    interpol.Do(lh,eps_perturbation);
  } ,
        py::arg("coef"),py::arg("gf"),
        py::arg("eps_perturbation")=1e-16,py::arg("heapsize")=1000000)
  ;

  py::class_<StatisticContainer, shared_ptr<StatisticContainer>>(m, "StatisticContainer")
  .def(py::init<>())
  .def("Print", [](StatisticContainer & self, string label, string select)
  {
    if (select == "L1")
      PrintConvergenceTable(self.ErrorL1Norm,label+"_L1");
    if (select == "L2")
      PrintConvergenceTable(self.ErrorL2Norm,label+"_L2");
    if (select == "max")
      PrintConvergenceTable(self.ErrorMaxNorm,label+"_max");
    if (select == "misc")
      PrintConvergenceTable(self.ErrorMisc,label+"_misc");
    if (select == "all")
    {
      PrintConvergenceTable(self.ErrorL1Norm,label+"_L1");
      PrintConvergenceTable(self.ErrorL2Norm,label+"_L2");
      PrintConvergenceTable(self.ErrorMaxNorm,label+"_max");
      PrintConvergenceTable(self.ErrorMisc,label+"_misc");
    }
  },
       py::arg("label")="something",py::arg("select")="all"
       )
  ;

  m.def("CalcMaxDistance",  [] (PyCF lset_ho, PyGF lset_p1, PyGF deform, int heapsize)
  {
    StatisticContainer dummy;
    LocalHeap lh (heapsize, "CalcDistance-Heap");
    if (lset_p1->GetMeshAccess()->GetDimension()==2)
      CalcDistances<2>(lset_ho, lset_p1, deform,  dummy, lh, -1.0, false);
    else
      CalcDistances<3>(lset_ho, lset_p1, deform,  dummy, lh, -1.0, false);
    return (double) dummy.ErrorMaxNorm[dummy.ErrorMaxNorm.Size()-1];
  } ,
        py::arg("lset_ho")=NULL,py::arg("lset_p1")=NULL,py::arg("deform")=NULL,py::arg("heapsize")=1000000)
  ;

  m.def("CalcDistances",  [] (PyCF lset_ho, PyGF lset_p1, PyGF deform, StatisticContainer & stats, int heapsize, double refine_threshold, bool absolute)
  {
    LocalHeap lh (heapsize, "CalcDistance-Heap");
    if (lset_p1->GetMeshAccess()->GetDimension()==2)
      CalcDistances<2>(lset_ho, lset_p1, deform,  stats, lh, refine_threshold, absolute);
    else
      CalcDistances<3>(lset_ho, lset_p1, deform,  stats, lh, refine_threshold, absolute);
  } ,
        py::arg("lset_ho")=NULL,py::arg("lset_p1")=NULL,py::arg("deform")=NULL,py::arg("stats")=NULL,py::arg("heapsize")=1000000,py::arg("refine_threshold")=-1.0,py::arg("absolute")=false)
  ;

  m.def("CalcDeformationError",  [] (PyCF lset_ho, PyGF lset_p1, PyGF deform, PyCF qn, StatisticContainer & stats, double lower, double upper, int heapsize)
  {
    LocalHeap lh (heapsize, "CalcDeformationError-Heap");
    if (lset_p1->GetMeshAccess()->GetDimension()==2)
      CalcDeformationError<2>(lset_ho, lset_p1, deform, qn, stats, lh, lower, upper);
    else
      CalcDeformationError<3>(lset_ho, lset_p1, deform, qn, stats, lh, lower, upper);
  } ,
        py::arg("lset_ho")=NULL,py::arg("lset_p1")=NULL,py::arg("deform")=NULL,py::arg("qn")=NULL,py::arg("stats")=NULL,py::arg("lower")=0.0,py::arg("upper")=0.0,py::arg("heapsize")=1000000)
  ;

<<<<<<< HEAD
  m.def("ProjectShift", [] (PyGF lset_ho, PyGF lset_p1, PyGF deform, PyCF qn, py::object pba, double lower, double upper, double threshold, int heapsize)
=======
  m.def("ProjectShift",  [] (PyGF lset_ho, PyGF lset_p1, PyGF deform, PyCF qn, PyCF blending,
                             double lower, double upper, double threshold, int heapsize)
>>>>>>> 3fa71aa2
  {
    shared_ptr<BitArray> ba = nullptr;
    if (py::extract<PyBA> (pba).check())
      ba = py::extract<PyBA>(pba)();
    LocalHeap lh (heapsize, "ProjectShift-Heap");
<<<<<<< HEAD
    ProjectShift(lset_ho, lset_p1, deform, qn, ba, lower, upper, threshold, lh);
  } ,
        py::arg("lset_ho")=NULL,py::arg("lset_p1")=NULL,py::arg("deform")=NULL,py::arg("qn")=NULL, py::arg("ba")=py::none(),py::arg("lower")=0.0,py::arg("upper")=0.0,py::arg("threshold")=1.0,py::arg("heapsize")=1000000)
=======
    ProjectShift(lset_ho, lset_p1, deform, qn, blending, lower, upper, threshold, lh);
  } ,
        py::arg("lset_ho")=NULL,
        py::arg("lset_p1")=NULL,
        py::arg("deform")=NULL,
        py::arg("qn")=NULL,
        py::arg("blending")=NULL,
        py::arg("lower")=0.0,
        py::arg("upper")=0.0,
        py::arg("threshold")=1.0,
        py::arg("heapsize")=1000000)
>>>>>>> 3fa71aa2
  ;

// ProjectShift


  m.def("RefineAtLevelSet",  [] (PyGF lset_p1, double lower, double upper, int heapsize)
  {
    LocalHeap lh (heapsize, "RefineAtLevelSet-Heap");
    RefineAtLevelSet(lset_p1, lower, upper, lh);
  } ,
        py::arg("lset_p1")=NULL,py::arg("lower")=0.0,py::arg("upper")=0.0,py::arg("heapsize")=1000000)
  ;



  m.def("RefineAtLevelSet",  [] (PyGF gf, double lower_lset_bound, double upper_lset_bound, int heapsize)
  {
    LocalHeap lh (heapsize, "RefineAtLevelSet-Heap");
    RefineAtLevelSet(gf,lower_lset_bound,upper_lset_bound,lh);
  } ,
        py::arg("gf"),py::arg("lower_lset_bound")=0.0,py::arg("upper_lset_bound")=0.0,py::arg("heapsize")=10000000)
  ;

  typedef shared_ptr<BilinearFormIntegrator> PyBFI;
  typedef shared_ptr<LinearFormIntegrator> PyLFI;

  m.def("SymbolicCutBFI", [](PyCF lset,
              DOMAIN_TYPE dt,
              int order,
              int time_order,
              int subdivlvl,
              PyCF cf,
              VorB vb,
              bool element_boundary,
              bool skeleton,
              py::object definedon,
              py::object definedonelem)
          -> PyBFI
  {

    py::extract<Region> defon_region(definedon);
    if (defon_region.check())
      vb = VorB(defon_region());

    if (vb == BND)
      throw Exception("Symbolic cuts not yet (tested) for boundaries..");
    // check for DG terms
    bool has_other = false;
    cf->TraverseTree ([&has_other] (CoefficientFunction & cf)
    {
      if (dynamic_cast<ProxyFunction*> (&cf))
        if (dynamic_cast<ProxyFunction&> (cf).IsOther())
          has_other = true;
    });
    if (has_other && !element_boundary && !skeleton)
      throw Exception("DG-facet terms need either skeleton=True or element_boundary=True");
    if (element_boundary)
      throw Exception("No Facet BFI with Symbolic cuts..");

    shared_ptr<BilinearFormIntegrator> bfi;
    if (!has_other && !skeleton)
    {
      auto bfime = make_shared<SymbolicCutBilinearFormIntegrator> (lset, cf, dt, order, subdivlvl,vb);
      bfime->SetTimeIntegrationOrder(time_order);
      bfi = bfime;
    }
    else
    {
      if (vb == BND)
        throw Exception("Symbolic cuts on facets and boundary not yet (implemented/tested) for boundaries..");
      bfi = make_shared<SymbolicCutFacetBilinearFormIntegrator> (lset, cf, dt, order, subdivlvl);
    }
    if (py::extract<py::list> (definedon).check())
      bfi -> SetDefinedOn (makeCArray<int> (definedon));

    if (defon_region.check())
    {
      cout << IM(3) << "defineon = " << defon_region().Mask() << endl;
      bfi->SetDefinedOn(defon_region().Mask());
    }

    if (! py::extract<DummyArgument> (definedonelem).check())
      bfi -> SetDefinedOnElements (py::extract<PyBA>(definedonelem)());

    return PyBFI(bfi);
  },
        py::arg("lset"),
        py::arg("domain_type")=NEG,
        py::arg("force_intorder")=-1,
        py::arg("time_order")=-1,
        py::arg("subdivlvl")=0,
        py::arg("form"),
        py::arg("VOL_or_BND")=VOL,
        py::arg("element_boundary")=false,
        py::arg("skeleton")=false,
        py::arg("definedon")=DummyArgument(),
        py::arg("definedonelements")=DummyArgument()
        );

  m.def("SymbolicFacetPatchBFI", [](PyCF cf,
                                    int order,
                                    int time_order,
                                    bool skeleton,
                                    py::object definedonelem)
        -> PyBFI
  {
    // check for DG terms
    bool has_other = false;
    cf->TraverseTree ([&has_other] (CoefficientFunction & cf)
    {
      if (dynamic_cast<ProxyFunction*> (&cf))
        if (dynamic_cast<ProxyFunction&> (cf).IsOther())
          has_other = true;
    });
    if (!has_other)
      cout << " no Other() used?!" << endl;

  
    shared_ptr<BilinearFormIntegrator> bfi;
    if (skeleton)
    {
      auto bfime = make_shared<SymbolicFacetBilinearFormIntegrator2> (cf, order);
      bfime->SetTimeIntegrationOrder(time_order);
      bfi = bfime;
    }
    else
    {
      // throw Exception("Patch facet blf not implemented yet: TODO(2)!");
      auto bfime = make_shared<SymbolicFacetPatchBilinearFormIntegrator> (cf, order);
      bfime->SetTimeIntegrationOrder(time_order);
      bfi = bfime;
    }

    if (! py::extract<DummyArgument> (definedonelem).check())
      bfi -> SetDefinedOnElements (py::extract<PyBA>(definedonelem)());

    return PyBFI(bfi);
  },
        py::arg("form"),
        py::arg("force_intorder")=-1,
        py::arg("time_order")=-1,
        py::arg("skeleton") = true,
        py::arg("definedonelements")=DummyArgument()
    );

  m.def("SymbolicCutLFI", [](PyCF lset,
              DOMAIN_TYPE dt,
              int order,
              int time_order,
              int subdivlvl,
              PyCF cf,
              VorB vb,
              bool element_boundary,
              bool skeleton,
              py::object definedon,
              py::object definedonelem)
          -> PyLFI
  {

    py::extract<Region> defon_region(definedon);
    if (defon_region.check())
      vb = VorB(defon_region());

    // if (vb == BND)
    //   throw Exception("Symbolic cuts not yet (tested) for boundaries..");
    if (vb == BND)
      throw Exception("Symbolic cuts not yet (tested) for boundaries..");

    if (element_boundary || skeleton)
      throw Exception("No Facet LFI with Symbolic cuts..");

    auto lfime  = make_shared<SymbolicCutLinearFormIntegrator> (lset, cf, dt, order, subdivlvl,vb);
    lfime->SetTimeIntegrationOrder(time_order);
    shared_ptr<LinearFormIntegrator> lfi = lfime;

    if (py::extract<py::list> (definedon).check())
      lfi -> SetDefinedOn (makeCArray<int> (definedon));

    if (defon_region.check())
    {
      cout << IM(3) << "defineon = " << defon_region().Mask() << endl;
      lfi->SetDefinedOn(defon_region().Mask());
    }

    if (! py::extract<DummyArgument> (definedonelem).check())
      lfi -> SetDefinedOnElements (py::extract<PyBA>(definedonelem)());

    return PyLFI(lfi);
  },
        py::arg("lset"),
        py::arg("domain_type")=NEG,
        py::arg("force_intorder")=-1,
        py::arg("time_order")=-1,
        py::arg("subdivlvl")=0,
        py::arg("form"),
        py::arg("VOL_or_BND")=VOL,
        py::arg("element_boundary")=py::bool_(false),
        py::arg("skeleton")=py::bool_(false),
        py::arg("definedon")=DummyArgument(),
        py::arg("definedonelements")=DummyArgument()
        );

  typedef shared_ptr<ProxyFunction> PyProxyFunction;
  m.def("dn", [] (const PyProxyFunction self, int order, py::object comp, int dim_space, bool hdiv)
  {

    Array<int> comparr(0);
    if (py::extract<int> (comp).check())
    {
      int c = py::extract<int>(comp)();
      if (c != -1)
      {
        comparr.SetSize(1);
        comparr[0] = c;
      }
    }

    if (py::extract<py::list> (comp).check())
      comparr = makeCArray<int> (py::extract<py::list> (comp)());

    if (comparr.Size()== 0 && dynamic_pointer_cast<CompoundDifferentialOperator>(self->Evaluator()))
    {
      throw Exception("cannot work with compounddiffops, prescribe comp != -1");
    }

    shared_ptr<DifferentialOperator> diffopdudnk;
    if (! hdiv)
    {
      if (dim_space == 2)
      {
      switch (order)
      {
      case 1 : diffopdudnk = make_shared<T_DifferentialOperator<DiffOpDuDnk<2,1>>> (); break;
      case 2 : diffopdudnk = make_shared<T_DifferentialOperator<DiffOpDuDnk<2,2>>> (); break;
      case 3 : diffopdudnk = make_shared<T_DifferentialOperator<DiffOpDuDnk<2,3>>> (); break;
      case 4 : diffopdudnk = make_shared<T_DifferentialOperator<DiffOpDuDnk<2,4>>> (); break;
      case 5 : diffopdudnk = make_shared<T_DifferentialOperator<DiffOpDuDnk<2,5>>> (); break;
      case 6 : diffopdudnk = make_shared<T_DifferentialOperator<DiffOpDuDnk<2,6>>> (); break;
      case 7 : diffopdudnk = make_shared<T_DifferentialOperator<DiffOpDuDnk<2,7>>> (); break;
      case 8 : diffopdudnk = make_shared<T_DifferentialOperator<DiffOpDuDnk<2,8>>> (); break;
      default : throw Exception("no order higher than 8 implemented yet");
      }
      }
      else
      {
      switch (order)
      {
      case 1 : diffopdudnk = make_shared<T_DifferentialOperator<DiffOpDuDnk<3,1>>> (); break;
      case 2 : diffopdudnk = make_shared<T_DifferentialOperator<DiffOpDuDnk<3,2>>> (); break;
      case 3 : diffopdudnk = make_shared<T_DifferentialOperator<DiffOpDuDnk<3,3>>> (); break;
      case 4 : diffopdudnk = make_shared<T_DifferentialOperator<DiffOpDuDnk<3,4>>> (); break;
      case 5 : diffopdudnk = make_shared<T_DifferentialOperator<DiffOpDuDnk<3,5>>> (); break;
      case 6 : diffopdudnk = make_shared<T_DifferentialOperator<DiffOpDuDnk<3,6>>> (); break;
      case 7 : diffopdudnk = make_shared<T_DifferentialOperator<DiffOpDuDnk<3,7>>> (); break;
      case 8 : diffopdudnk = make_shared<T_DifferentialOperator<DiffOpDuDnk<3,8>>> (); break;
      default : throw Exception("no order higher than 8 implemented yet");
      }
      }
    }
    else
      switch (order)
      {
      case 1 : diffopdudnk = make_shared<T_DifferentialOperator<DiffOpDuDnkHDiv<2,1>>> (); break;
      case 2 : diffopdudnk = make_shared<T_DifferentialOperator<DiffOpDuDnkHDiv<2,2>>> (); break;
      case 3 : diffopdudnk = make_shared<T_DifferentialOperator<DiffOpDuDnkHDiv<2,3>>> (); break;
      case 4 : diffopdudnk = make_shared<T_DifferentialOperator<DiffOpDuDnkHDiv<2,4>>> (); break;
      case 5 : diffopdudnk = make_shared<T_DifferentialOperator<DiffOpDuDnkHDiv<2,5>>> (); break;
      case 6 : diffopdudnk = make_shared<T_DifferentialOperator<DiffOpDuDnkHDiv<2,6>>> (); break;
      case 7 : diffopdudnk = make_shared<T_DifferentialOperator<DiffOpDuDnkHDiv<2,7>>> (); break;
      case 8 : diffopdudnk = make_shared<T_DifferentialOperator<DiffOpDuDnkHDiv<2,8>>> (); break;
      default : throw Exception("no order higher than 8 implemented yet");
      }

    for (int i = comparr.Size() - 1; i >= 0; --i)
    {
      diffopdudnk = make_shared<CompoundDifferentialOperator> (diffopdudnk, comparr[i]);
    }

    auto adddiffop = make_shared<ProxyFunction> (self->IsTestFunction(), self->IsComplex(),
                                                 diffopdudnk, nullptr, nullptr, nullptr, nullptr, nullptr);

    if (self->IsOther())
      adddiffop = adddiffop->Other(make_shared<ConstantCoefficientFunction>(0.0));

    return PyProxyFunction(adddiffop);
  },
        py::arg("proxy"),
        py::arg("order"),
        py::arg("comp") = -1,
        py::arg("dim_space") = 2,
        py::arg("hdiv") = false
        );

  m.def("dn", [](PyGF self, int order) -> PyCF
  {
    shared_ptr<DifferentialOperator> diffopdudnk;
    switch (order)
    {
    case 1 : diffopdudnk = make_shared<T_DifferentialOperator<DiffOpDuDnk<2,1>>> (); break;
    case 2 : diffopdudnk = make_shared<T_DifferentialOperator<DiffOpDuDnk<2,2>>> (); break;
    case 3 : diffopdudnk = make_shared<T_DifferentialOperator<DiffOpDuDnk<2,3>>> (); break;
    case 4 : diffopdudnk = make_shared<T_DifferentialOperator<DiffOpDuDnk<2,4>>> (); break;
    case 5 : diffopdudnk = make_shared<T_DifferentialOperator<DiffOpDuDnk<2,5>>> (); break;
    case 6 : diffopdudnk = make_shared<T_DifferentialOperator<DiffOpDuDnk<2,6>>> (); break;
    case 7 : diffopdudnk = make_shared<T_DifferentialOperator<DiffOpDuDnk<2,7>>> (); break;
    case 8 : diffopdudnk = make_shared<T_DifferentialOperator<DiffOpDuDnk<2,8>>> (); break;
    default : throw Exception("no order higher than 8 implemented yet");
    }
    return PyCF(make_shared<GridFunctionCoefficientFunction> (self, diffopdudnk));
  });

  // bp::def("GFCoeff", FunctionPointer( [] (shared_ptr<GridFunction> in) { return dynamic_pointer_cast<CoefficientFunction>(make_shared<GridFunctionCoefficientFunction>(in)); } ) );

  // bp::implicitly_convertible
  //   <shared_ptr<GridFunctionCoefficientFunction>,
  //   shared_ptr<CoefficientFunction> >();


  // void RefineAtLevelSet (PyGF gf_lset_p1, double lower_lset_bound, double upper_lset_bound, LocalHeap & lh){


  // bp::docstring_options local_docstring_options(true, true, false);

  // std::string nested_name = "comp";
  // if( bp::scope() )
  //   nested_name = bp::extract<std::string>(bp::scope().attr("__name__") + ".comp");

  typedef shared_ptr<SFESpace> PySFES;

  m.def("SFESpace", [](shared_ptr<MeshAccess> ma, PyCF lset, int order, py::dict bpflags)
          -> PyFES
  {
    Flags flags = py::extract<Flags> (bpflags)();
    shared_ptr<FESpace> ret = make_shared<SFESpace> (ma, lset, order, flags);
    LocalHeap lh (1000000, "SFESpace::Update-heap", true);
    ret->Update(lh);
    ret->FinalizeUpdate(lh);
    return ret;
  });
  // new implementation: only straight cuts - start with triangles only for a start!

  m.def("DebugSpaceTimeCutIntegrationRule", [](){ DebugSpaceTimeCutIntegrationRule(); });
  m.def("IntegrateX",
        [](py::object lset,
                           shared_ptr<MeshAccess> ma,
                           PyCF cf,
                           int order,
                           DOMAIN_TYPE dt,
                           int subdivlvl,
                           int heapsize)
  {
    py::extract<PyCF> pycf(lset);
    if (!pycf.check())
      throw Exception("cast failed... need new candidates..");

    shared_ptr<GridFunction> gf_lset = nullptr;
    shared_ptr<CoefficientFunction> cf_lset = nullptr;
    tie(cf_lset,gf_lset) = CF2GFForStraightCutRule(pycf(),subdivlvl);

    LocalHeap lh(heapsize, "lh-IntegrateX");

    double sum = 0.0;
    int DIM = ma->GetDimension();

    Array<int> dnums;
    ma->IterateElements
      (VOL, lh, [&] (Ngs_Element el, LocalHeap & lh)
    {
      auto & trafo = ma->GetTrafo (el, lh);

      const IntegrationRule * ir = CreateCutIntegrationRule(cf_lset, gf_lset, trafo, dt, order,-1, lh, subdivlvl);

      if (ir != nullptr)
      {
        BaseMappedIntegrationRule & mir = trafo(*ir, lh);
        FlatMatrix<> val(mir.Size(), 1, lh);

        cf -> Evaluate (mir, val);

        double lsum = 0.0;
        for (int i = 0; i < mir.Size(); i++)
          lsum += mir[i].GetWeight()*val(i,0);

        AsAtomic(sum) += lsum;
      }
    });

    return sum;
  },
        py::arg("lset"),
        py::arg("mesh"),
        py::arg("cf")=PyCF(make_shared<ConstantCoefficientFunction>(0.0)),
        py::arg("order")=5,
        py::arg("domain_type")=IF,
        py::arg("subdivlvl")=0,
        py::arg("heapsize")=1000000);
  typedef shared_ptr<SpaceTimeFESpace> PySTFES;


  m.def("SpaceTimeFESpace", [] (
                                        PyFES basefes,
                                        shared_ptr<FiniteElement> fe,
                                        py::object dirichlet,
                                        py::dict bpflags,
                                        int heapsize)
  {


    shared_ptr<SpaceTimeFESpace> ret = nullptr;
    Flags flags = py::extract<Flags> (bpflags)();
    shared_ptr<MeshAccess> ma = basefes->GetMeshAccess();

    if (py::isinstance<py::list>(dirichlet)) {
        flags.SetFlag("dirichlet", makeCArray<double>(py::list(dirichlet)));

    }

    if (py::isinstance<py::str>(dirichlet))
    {
          std::regex pattern(dirichlet.cast<string>());
          Array<double> dirlist;
          for (int i = 0; i < ma->GetNBoundaries(); i++)
             if (std::regex_match (ma->GetMaterial(BND, i), pattern))
               dirlist.Append (i+1);
               flags.SetFlag("dirichlet", dirlist);
    }

    auto tfe = dynamic_pointer_cast<ScalarFiniteElement<1>>(fe);
    cout << tfe << endl;
    if(tfe == nullptr)
      cout << "Warning!" << endl;

    ret = make_shared<SpaceTimeFESpace> (ma, basefes,tfe, flags);



    LocalHeap lh (heapsize, "SpaceTimeFESpace::Update-heap", true);
    ret->Update(lh);
    ret->FinalizeUpdate(lh);
    return ret;
  },
       py::arg("spacefes"),
       py::arg("timefe"),
       py::arg("dirichlet") = DummyArgument(),
       py::arg("flags") = py::dict(),
        py::arg("heapsize") = 1000000);

  py::class_<SpaceTimeFESpace, PySTFES, FESpace>
    (m, "CSpaceTimeFESpace")
  .def("SetTime", [](PySTFES self, double t)
  {
    self->SetTime(t);
  },
       "Set the time variable")
  .def("SetOverrideTime", [](PySTFES self, bool override)
  {
    self->SetOverrideTime(override);
  },
       "Set flag to or not to override the time variable")
  .def("k_t", [](PySTFES self)
  {
     return self->order_time();
  },
     "Return order of the time FE")
  .def("TimeFE_nodes", [](PySTFES self)
  {
      Vector<double> intp_pts(self->order_time() + 1);
      self->TimeFE_nodes(intp_pts);
      return intp_pts;
   },
     "Return nodes of the time FE")
  ;

  m.def("ScalarTimeFE", []( int order)
  {
    BaseScalarFiniteElement * fe = nullptr;

    fe = new NodalTimeFE(order);


    return shared_ptr<BaseScalarFiniteElement>(fe);
  },
        "creates nodal FE in time based on Gauss-Lobatto integration points"
        )
   ;


  // DiffOpDt

  m.def("dt", [] (const PyProxyFunction self,py::object comp)
  {
    Array<int> comparr(0);
    if (py::extract<int> (comp).check())
    {
      int c = py::extract<int>(comp)();
      if (c != -1)
      {
        comparr.SetSize(1);
        comparr[0] = c;
      }
    }

    if (py::extract<py::list> (comp).check())
      comparr = makeCArray<int> (py::extract<py::list> (comp)());

    if (comparr.Size()== 0 && dynamic_pointer_cast<CompoundDifferentialOperator>(self->Evaluator()))
    {
      throw Exception("cannot work with compounddiffops, prescribe comp != -1");
    }

    shared_ptr<DifferentialOperator> diffopdt;
    diffopdt = make_shared<T_DifferentialOperator<DiffOpDt>> ();

    for (int i = comparr.Size() - 1; i >= 0; --i)
    {
      diffopdt = make_shared<CompoundDifferentialOperator> (diffopdt, comparr[i]);
    }

    auto adddiffop = make_shared<ProxyFunction> (self->IsTestFunction(), self->IsComplex(),
                                                 diffopdt, nullptr, nullptr, nullptr, nullptr, nullptr);

    if (self->IsOther())
      adddiffop = adddiffop->Other(make_shared<ConstantCoefficientFunction>(0.0));

    return PyProxyFunction(adddiffop);
    },
          py::arg("proxy"),
          py::arg("comp") = -1
          );

  m.def("dt", [](PyGF self) -> PyCF
  {
    shared_ptr<DifferentialOperator> diffopdt;
    diffopdt = make_shared<T_DifferentialOperator<DiffOpDt>> ();

    return PyCF(make_shared<GridFunctionCoefficientFunction> (self, diffopdt));
  });

   m.def("ReferenceTimeVariable", []() -> PyCF
   {
     return PyCF(make_shared<TimeVariableCoefficientFunction> ());
   });


   // DiffOpFixt

  m.def("fix_t", [] (const PyProxyFunction self, double time, py::object comp, bool use_FixAnyTime )
  {
    Array<int> comparr(0);
    if (py::extract<int> (comp).check())
    {
      int c = py::extract<int>(comp)();
      if (c != -1)
      {
        comparr.SetSize(1);
        comparr[0] = c;
      }
    }

    if (py::extract<py::list> (comp).check())
      comparr = makeCArray<int> (py::extract<py::list> (comp)());

    if (comparr.Size()== 0 && dynamic_pointer_cast<CompoundDifferentialOperator>(self->Evaluator()))
    {
      throw Exception("cannot work with compounddiffops, prescribe comp != -1");
    }

    shared_ptr<DifferentialOperator> diffopfixt;

    if(!use_FixAnyTime && (time == 0.0 || time == 1.0))
    {
      switch (int(time))
      {
        case 0 : diffopfixt = make_shared<T_DifferentialOperator<DiffOpFixt<0>>> (); break;
        case 1 : diffopfixt = make_shared<T_DifferentialOperator<DiffOpFixt<1>>> (); break;
        default : throw Exception("Requested time not implemented yet.");
      }
    }
    else {
      cout << "Calling DiffOpFixAnyTime" << endl;
      diffopfixt = make_shared<DiffOpFixAnyTime> (time);
    }


    for (int i = comparr.Size() - 1; i >= 0; --i)
    {
      diffopfixt = make_shared<CompoundDifferentialOperator> (diffopfixt, comparr[i]);
    }

    auto adddiffop = make_shared<ProxyFunction> (self->IsTestFunction(), self->IsComplex(),
                                                 diffopfixt, nullptr, nullptr, nullptr, nullptr, nullptr);

    if (self->IsOther())
      adddiffop = adddiffop->Other(make_shared<ConstantCoefficientFunction>(0.0));

    return PyProxyFunction(adddiffop);
    },
          py::arg("proxy"),
          py::arg("time"),
          py::arg("comp") = -1,
          py::arg("use_FixAnyTime") = false
          );

   m.def("fix_t", [](PyGF self, double time, bool use_FixAnyTime) -> PyCF
   {
     shared_ptr<DifferentialOperator> diffopfixt;

     if(!use_FixAnyTime && (time == 0.0 || time == 1.0))
     {
       switch (int(time))
       {
         case 0 : diffopfixt = make_shared<T_DifferentialOperator<DiffOpFixt<0>>> (); break;
         case 1 : diffopfixt = make_shared<T_DifferentialOperator<DiffOpFixt<1>>> (); break;
         default : throw Exception("Requested time not implemented yet.");
       }
     }
     else {
       cout << "Calling DiffOpFixAnyTime" << endl;
       diffopfixt = make_shared<DiffOpFixAnyTime> (time);
     }


     return PyCF(make_shared<GridFunctionCoefficientFunction> (self, diffopfixt));
   });
   m.def("shifted_eval", [](PyGF self, PyGF back,PyGF forth ) -> PyCF
   {

     auto diffop = make_shared<DiffOpShiftedEval> (back,forth);


     return PyCF(make_shared<GridFunctionCoefficientFunction> (self, diffop));
   });


   m.def("ReferenceTimeVariable", []() -> PyCF
   {
     return PyCF(make_shared<TimeVariableCoefficientFunction> ());
   });

   m.def("RestrictToTime", [](PyGF st_GF,double time) -> PyGF
   {
     FESpace* raw_FE = (st_GF->GetFESpace()).get();
     SpaceTimeFESpace * st_FE = dynamic_cast<SpaceTimeFESpace*>(raw_FE);
     return st_FE->CreateRestrictedGF(st_GF,time);
   });
}

PYBIND11_PLUGIN(ngsxfem_py)
{
  cout << "importing ngs-xfem-" << NGSXFEM_VERSION << endl;
  py::module m("xfem", "pybind xfem");
  ExportNgsx(m);
  return m.ptr();
}<|MERGE_RESOLUTION|>--- conflicted
+++ resolved
@@ -397,34 +397,25 @@
         py::arg("lset_ho")=NULL,py::arg("lset_p1")=NULL,py::arg("deform")=NULL,py::arg("qn")=NULL,py::arg("stats")=NULL,py::arg("lower")=0.0,py::arg("upper")=0.0,py::arg("heapsize")=1000000)
   ;
 
-<<<<<<< HEAD
-  m.def("ProjectShift", [] (PyGF lset_ho, PyGF lset_p1, PyGF deform, PyCF qn, py::object pba, double lower, double upper, double threshold, int heapsize)
-=======
-  m.def("ProjectShift",  [] (PyGF lset_ho, PyGF lset_p1, PyGF deform, PyCF qn, PyCF blending,
+  m.def("ProjectShift",  [] (PyGF lset_ho, PyGF lset_p1, PyGF deform, PyCF qn, py::object pba, PyCF blending,
                              double lower, double upper, double threshold, int heapsize)
->>>>>>> 3fa71aa2
   {
     shared_ptr<BitArray> ba = nullptr;
     if (py::extract<PyBA> (pba).check())
       ba = py::extract<PyBA>(pba)();
     LocalHeap lh (heapsize, "ProjectShift-Heap");
-<<<<<<< HEAD
-    ProjectShift(lset_ho, lset_p1, deform, qn, ba, lower, upper, threshold, lh);
-  } ,
-        py::arg("lset_ho")=NULL,py::arg("lset_p1")=NULL,py::arg("deform")=NULL,py::arg("qn")=NULL, py::arg("ba")=py::none(),py::arg("lower")=0.0,py::arg("upper")=0.0,py::arg("threshold")=1.0,py::arg("heapsize")=1000000)
-=======
-    ProjectShift(lset_ho, lset_p1, deform, qn, blending, lower, upper, threshold, lh);
+    ProjectShift(lset_ho, lset_p1, deform, qn, ba, blending, lower, upper, threshold, lh);
   } ,
         py::arg("lset_ho")=NULL,
         py::arg("lset_p1")=NULL,
         py::arg("deform")=NULL,
         py::arg("qn")=NULL,
+        py::arg("ba")=py::none(),
         py::arg("blending")=NULL,
         py::arg("lower")=0.0,
         py::arg("upper")=0.0,
         py::arg("threshold")=1.0,
         py::arg("heapsize")=1000000)
->>>>>>> 3fa71aa2
   ;
 
 // ProjectShift
@@ -469,8 +460,6 @@
     if (defon_region.check())
       vb = VorB(defon_region());
 
-    if (vb == BND)
-      throw Exception("Symbolic cuts not yet (tested) for boundaries..");
     // check for DG terms
     bool has_other = false;
     cf->TraverseTree ([&has_other] (CoefficientFunction & cf)
@@ -495,6 +484,7 @@
     {
       if (vb == BND)
         throw Exception("Symbolic cuts on facets and boundary not yet (implemented/tested) for boundaries..");
+      
       bfi = make_shared<SymbolicCutFacetBilinearFormIntegrator> (lset, cf, dt, order, subdivlvl);
     }
     if (py::extract<py::list> (definedon).check())
@@ -526,6 +516,7 @@
 
   m.def("SymbolicFacetPatchBFI", [](PyCF cf,
                                     int order,
+                                    //int time_order,
                                     int time_order,
                                     bool skeleton,
                                     py::object definedonelem)
@@ -548,12 +539,14 @@
     {
       auto bfime = make_shared<SymbolicFacetBilinearFormIntegrator2> (cf, order);
       bfime->SetTimeIntegrationOrder(time_order);
+      //bfime->SetTimeIntegrationOrder(time_order);
       bfi = bfime;
     }
     else
     {
       // throw Exception("Patch facet blf not implemented yet: TODO(2)!");
       auto bfime = make_shared<SymbolicFacetPatchBilinearFormIntegrator> (cf, order);
+      //bfime->SetTimeIntegrationOrder(time_order);
       bfime->SetTimeIntegrationOrder(time_order);
       bfi = bfime;
     }
@@ -565,6 +558,7 @@
   },
         py::arg("form"),
         py::arg("force_intorder")=-1,
+        //py::arg("time_order")=-1,
         py::arg("time_order")=-1,
         py::arg("skeleton") = true,
         py::arg("definedonelements")=DummyArgument()
