--- conflicted
+++ resolved
@@ -3,11 +3,7 @@
 #include "../xfem/xFESpace.hpp"
 #include "../xfem/symboliccutbfi.hpp"
 #include "../xfem/symboliccutlfi.hpp"
-<<<<<<< HEAD
 #include "../xfem/ghostpenalty.hpp"
-#include "../stokes/xstokesspace.hpp"
-=======
->>>>>>> 5156cf52
 #include "../lsetcurving/p1interpol.hpp"
 #include "../lsetcurving/calcgeomerrors.hpp"
 #include "../lsetcurving/lsetrefine.hpp"
@@ -535,8 +531,8 @@
           );
 
   typedef PyWrapperDerived<ProxyFunction, CoefficientFunction> PyProxyFunction;
-  bp::def("dn", FunctionPointer
-       ([] (const PyProxyFunction self, int order) -> bp::object 
+  m.def("dn", FunctionPointer
+       ([] (const PyProxyFunction self, int order) -> py::object 
         {
           shared_ptr<DifferentialOperator> diffopdudnk;
           switch (order)
@@ -556,11 +552,11 @@
                                                        diffopdudnk, nullptr, nullptr, nullptr);
           if (self.Get()->IsOther())
             adddiffop->SetIsOther(true);
-          return bp::object(PyProxyFunction(adddiffop));
+          return py::object(PyProxyFunction(adddiffop));
         }));
     
-  bp::def("dn", FunctionPointer
-       ([](PyGF self, int order) -> bp::object // shared_ptr<CoefficientFunction>
+  m.def("dn", FunctionPointer
+       ([](PyGF self, int order) -> py::object // shared_ptr<CoefficientFunction>
         {
           shared_ptr<DifferentialOperator> diffopdudnk;
           switch (order)
@@ -576,7 +572,7 @@
           default: throw Exception("no order higher than 8 implemented yet");
           }
           PyCF coef(make_shared<GridFunctionCoefficientFunction> (self.Get(), diffopdudnk));
-          return bp::object(coef);
+          return py::object(coef);
         }));
   
   // bp::def("GFCoeff", FunctionPointer( [] (shared_ptr<GridFunction> in) { return dynamic_pointer_cast<CoefficientFunction>(make_shared<GridFunctionCoefficientFunction>(in)); } ) );
