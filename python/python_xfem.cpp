--- conflicted
+++ resolved
@@ -8,8 +8,6 @@
 #include "../lsetcurving/lsetrefine.hpp"
 #include "../lsetcurving/projshift.hpp"
 // #include "../utils/error.hpp"
-
-#include "../cutint/straightcutrule.hpp"
 
 //using namespace ngcomp;
 
@@ -676,10 +674,4 @@
   py::module m("xfem", "pybind xfem");
   ExportNgsx(m);
   return m.ptr();
-<<<<<<< HEAD
-}
-
-#endif // NGSX_PYTHON
-=======
-}
->>>>>>> a2ce4ab3
+}