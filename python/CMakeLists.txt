--- conflicted
+++ resolved
@@ -3,23 +3,14 @@
     set_target_properties(ngsxfem_py PROPERTIES INSTALL_RPATH "${NETGEN_RPATH_TOKEN}/../${NETGEN_PYTHON_RPATH}")
     install(TARGETS ngsxfem_py DESTINATION ${NGSOLVE_INSTALL_DIR_PYTHON}/xfem)
 
-    if(NOT WIN32)
-        target_link_libraries(ngsxfem_py ngsxfem_lsetcurving ngsxfem_utils)
+if(NOT WIN32)
+        target_link_libraries(ngsxfem_py ngsxfem_lsetcurving ngsxfem_utils ngsxfem_spacetime)
         install( TARGETS ngsxfem_py DESTINATION ${NGSOLVE_INSTALL_DIR_PYTHON}/xfem )
-    endif(NOT WIN32)
-
-<<<<<<< HEAD
-if(NOT WIN32)
-    target_link_libraries(ngsxfem_py ngsxfem_lsetcurving ngsxfem_utils ngsxfem_spacetime ${PYTHON_LIBS} ${LAPACK_LIBRARIES} ${NETGEN_LIBS})
-    install( TARGETS ngsxfem_py ${ngs_install_dir})
 endif(NOT WIN32)
 
-if(USE_PYTHON)
-=======
->>>>>>> 28a89823
     install (FILES
-        __init__.py 
+            __init__.py 
         DESTINATION ${NGSOLVE_INSTALL_DIR_PYTHON}/xfem
-        COMPONENT xfem
-    )
+            COMPONENT xfem
+            )
 endif(NETGEN_USE_PYTHON)