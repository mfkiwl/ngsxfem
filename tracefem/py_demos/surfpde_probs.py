from math import pi
# ngsolve stuff
from ngsolve import *

from xfem.utils import *

h = specialcf.mesh_size

# 3D: sphere configuration
def Make3DProblem_PureDiffusion():
    from netgen.csg import CSGeometry, OrthoBrick, Pnt
    cube = CSGeometry()
    cube.Add (OrthoBrick(Pnt(-1.41,-1.41,-1.41), Pnt(1.41,1.41,1.41)))
    # mesh = Mesh (cube.GenerateMesh(maxh=0.5, quad_dominated=False))
    mesh = Mesh (cube.GenerateMesh(maxh=1, quad_dominated=False))
    mesh.Refine()
    
    a = 1
    c = 0.0

    problem = {"Diffusion" : a,
               "Convection" : None,
               "Reaction" : c,
               "Source" : (sin(pi*z)*(a*pi*pi*(1-z*z)+c)+a*cos(pi*z)*2*pi*z),
               "SourceMeanValue" : 0.0,
               "Solution" : sin(pi*z),
               "GradSolution" : CoefficientFunction((pi*cos(pi*z)*(-x*z),pi*cos(pi*z)*(-y*z),pi*cos(pi*z)*(1-z*z))),
               "VolumeStabilization" : a/h+c*h,
               "Levelset" : sqrt(x*x+y*y+z*z)-1,
               "GradLevelset" : CoefficientFunction((x,y,z)),
               "Lambda" : 10,
               "Iterative" : True,
               "Order" : 2,
               "Mesh" : mesh,
               "StaticCondensation" : False,
               "HDG": False,
               # "checkDGpattern" : True,
               # "checkCGpattern" : True,
               # "checkCGGPpattern" : True,
               # "checkHDGpattern" : True,
    }
    return problem;

# 3D: sphere configuration
def Make3DProblem_DiffusionReactionSphere():
    from netgen.csg import CSGeometry, OrthoBrick, Pnt
    cube = CSGeometry()
    cube.Add (OrthoBrick(Pnt(-1.41,-1.41,-1.41), Pnt(1.41,1.41,1.41)))
    # mesh = Mesh (cube.GenerateMesh(maxh=0.5, quad_dominated=False))
    mesh = Mesh (cube.GenerateMesh(maxh=1, quad_dominated=False))
    mesh.Refine()
    
    a = 1
    c = 1
    
    problem = {"Diffusion" : a,
               "Convection" : None,
               "Reaction" : c,
               "Source" : (sin(pi*z)*(a*pi*pi*(1-z*z)+c)+a*cos(pi*z)*2*pi*z),
               "Solution" : sin(pi*z),
               "GradSolution" : CoefficientFunction((pi*cos(pi*z)*(-x*z),pi*cos(pi*z)*(-y*z),pi*cos(pi*z)*(1-z*z))),
               "VolumeStabilization" : a/h+c*h,
               "Levelset" : LevelsetExamples["sphere"],
               "GradLevelset" : CoefficientFunction((x,y,z)),
               "Lambda" : 10,
               "Iterative" : False,
               "Order" : 2,
               "Mesh" : mesh,
               "StaticCondensation" : False,
               "HDG": False,
               # "checkDGpattern" : True,
               # "checkCGpattern" : True,
               # "checkCGGPpattern" : True,
               # "checkHDGpattern" : True,
    }
    return problem;

def Make3DProblem_Convection():
    from netgen.csg import CSGeometry, OrthoBrick, Pnt
    cube = CSGeometry()
    cube.Add (OrthoBrick(Pnt(-1.41,-1.41,-1.41), Pnt(1.41,1.41,1.41)))
    # mesh = Mesh (cube.GenerateMesh(maxh=0.5, quad_dominated=False))
    mesh = Mesh (cube.GenerateMesh(maxh=1, quad_dominated=False))
    mesh.Refine()

    eps = 0.025
    c = 1
    problem = {"Diffusion" : 0.0,
               "Convection" : CoefficientFunction((-y*sqrt(1-z*z),x*sqrt(1-z*z),0)),
               "Reaction" : c,
               # "Source" : (12 * eps*sqrt(eps)*x*y*z/(eps+4*y*y) + 16 *eps*sqrt(eps)*(1-z*z)*x*y*z/((eps+4*z*z)*(eps+4*z*z)) + (6*eps*x*y+sqrt(x*x+y*y)*(x*x-y*y)+x*y)*atan(2*z/sqrt(eps))),
               "Source" : (sqrt(x*x+y*y)*(x*x-y*y)+x*y)*atan(2*z/sqrt(eps)) ,
               "Solution" : x*y*atan(2*z/sqrt(eps)),
               "GradSolution" : None,
               "VolumeStabilization" : 1+eps/h+c*h,
               "Levelset" : LevelsetExamples["sphere"],
               "GradLevelset" : CoefficientFunction((x,y,z)),
               "Lambda" : 10,
               "Iterative" : False,
               "Order" : 2,
               "Mesh" : mesh,
               "StaticCondensation" : True,
               "HDG": True,
               # "checkDGpattern" : True,
               # "checkHDGpattern" : True,
               # "checkCGpattern" : True,
               # "checkCGGPpattern" : True
    }
<<<<<<< HEAD
=======
    return problem;


def Make3DProblem():
    return Make3DProblem_Diffusion()
    # return Make3DProblem_Convection()

# torus with parameters as in 'Grande, Reusken, A higher order finite element method for partial differential euqations on surface, SINUM, 2016'
def Make3DProblem_Torus():
    from netgen.csg import CSGeometry, OrthoBrick, Pnt
    cube = CSGeometry()
    cube.Add (OrthoBrick(Pnt(-1.41,-1.41,-1.41), Pnt(1.41,1.41,1.41)))
    # mesh = Mesh (cube.GenerateMesh(maxh=0.5, quad_dominated=False))
    mesh = Mesh (cube.GenerateMesh(maxh=1, quad_dominated=False))
    mesh.Refine()
    
    a = 1
    c = 0

    R = 1.0
    r = 0.6
    theta = atan2(z,sqrt(x*x+y*y)-R)
    phi = atan2(y,x)
    
    problem = {"Diffusion" : a,
               "Convection" : None,
               "Reaction" : c,
               "Source" : (1.0/(r*r)*(9.0*sin(3.0*phi)*cos(3.0*theta+phi)) - 1.0/((R + r*cos(theta))*(R + r*cos(theta))) * (-10.0*sin(3.0*phi)*cos(3.0*theta+phi)-6.0*cos(3*phi)*sin(3.0*theta+phi))
               - (1.0/(r*(R+r*cos(theta))))*(3.0*sin(theta)*sin(3.0*phi)*sin(3.0*theta+phi))).Compile(),
               "Solution" : sin(3.0*theta)*cos(3*theta+phi),
               "GradSolution" : CoefficientFunction((0,0,0)),
               "VolumeStabilization" : a/h+c*h,
               "Levelset" : LevelsetExamples["torus"],
               "GradLevelset" : CoefficientFunction((x,y,z)),
               "Lambda" : 10,
               "Iterative" : True,
               "Order" : 2,
               "Mesh" : mesh,
               "StaticCondensation" : True,
               "HDG": False,
               # "checkDGpattern" : True,
               # "checkCGpattern" : True,
               # "checkCGGPpattern" : True,
               # "checkHDGpattern" : True,
    }
>>>>>>> 41dbd957
    return problem;<|MERGE_RESOLUTION|>--- conflicted
+++ resolved
@@ -93,7 +93,7 @@
                "Solution" : x*y*atan(2*z/sqrt(eps)),
                "GradSolution" : None,
                "VolumeStabilization" : 1+eps/h+c*h,
-               "Levelset" : LevelsetExamples["sphere"],
+               "Levelset" : sqrt(x*x+y*y+z*z)-1,
                "GradLevelset" : CoefficientFunction((x,y,z)),
                "Lambda" : 10,
                "Iterative" : False,
@@ -106,8 +106,6 @@
                # "checkCGpattern" : True,
                # "checkCGGPpattern" : True
     }
-<<<<<<< HEAD
-=======
     return problem;
 
 
@@ -153,5 +151,4 @@
                # "checkCGGPpattern" : True,
                # "checkHDGpattern" : True,
     }
->>>>>>> 41dbd957
     return problem;