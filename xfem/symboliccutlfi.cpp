/*********************************************************************/
/* File:   symboliccutlfi.cpp                                        */
/* Author: Christoph Lehrenfeld based on symbolicintegrator.cpp      */
/*         from Joachim Schoeberl (in NGSolve)                       */
/* Date:   September 2016                                            */
/*********************************************************************/
/* 
   Symbolic cut integrators
*/

#include <fem.hpp>
#include "../xfem/symboliccutlfi.hpp"
#include "../xfem/symboliccutbfi.hpp"
#include "../cutint/xintegration.hpp"
namespace ngfem
{


  SymbolicCutLinearFormIntegrator ::
  SymbolicCutLinearFormIntegrator (LevelsetIntegrationDomain & lsetintdom_in,
                                   shared_ptr<CoefficientFunction> acf,
                                   VorB vb)
    : SymbolicLinearFormIntegrator(acf,vb,VOL),  
      lsetintdom(lsetintdom_in)
  {
    ;
  }

  
  void 
  SymbolicCutLinearFormIntegrator ::
  CalcElementVector (const FiniteElement & fel,
                     const ElementTransformation & trafo, 
                     FlatVector<double> elvec,
                     LocalHeap & lh) const
  {
    T_CalcElementVector (fel, trafo, elvec, lh);
  }
  
  void 
  SymbolicCutLinearFormIntegrator ::
  CalcElementVector (const FiniteElement & fel,
                     const ElementTransformation & trafo, 
                     FlatVector<Complex> elvec,
                     LocalHeap & lh) const
  {
    T_CalcElementVector (fel, trafo, elvec, lh);
  }
  
  template <typename SCAL>
  void
  SymbolicCutLinearFormIntegrator ::
  T_CalcElementVector (const FiniteElement & fel,
                       const ElementTransformation & trafo, 
                       FlatVector<SCAL> elvec,
                       LocalHeap & lh) const
  {
<<<<<<< HEAD
    static int timer = NgProfiler::CreateTimer ("symbolicCutLFI - CalcElementVector");
    NgProfiler::RegionTimer reg (timer);
=======
    static Timer timer("symbolicCutLFI - CalcElementVector");
    RegionTimer reg (timer);
>>>>>>> 395268a7
    HeapReset hr(lh);
    
    // tstart.Start();
    
    if (element_vb != VOL)
      {
        switch (trafo.SpaceDim())
          {
          // case 1:
          //   T_CalcElementMatrixEB<1,SCAL, SCAL_SHAPES> (fel, trafo, elmat, lh);
          //   return;
          // case 2:
          //   T_CalcElementMatrixEB<2,SCAL, SCAL_SHAPES> (fel, trafo, elmat, lh);
          //   return;
          // case 3:
          //   T_CalcElementMatrixEB<3,SCAL, SCAL_SHAPES> (fel, trafo, elmat, lh);
          //   return;
          default:
            throw Exception ("symbolicCutLFI, EB not yet implemented");
            // throw Exception ("Illegal space dimension" + ToString(trafo.SpaceDim()));
          }
      }
    

    auto et = trafo.GetElementType();
    if (! (et == ET_SEGM || et == ET_TRIG || et == ET_TET || et == ET_QUAD || et == ET_HEX) )
      throw Exception("SymbolicCutlfi can only treat simplices right now");

    LevelsetIntegrationDomain lsetintdom_local(lsetintdom);    
    if (lsetintdom_local.GetIntegrationOrder() < 0) // integration order shall not be enforced by lsetintdom
      lsetintdom_local.SetIntegrationOrder(2*fel.Order());
        
    ProxyUserData ud;
    const_cast<ElementTransformation&>(trafo).userdata = &ud;

    elvec = 0;

    const IntegrationRule * ir;
    Array<double> wei_arr;
    tie (ir, wei_arr) = CreateCutIntegrationRule(lsetintdom_local, trafo, lh);
    
    if (ir == nullptr)
      return;


    BaseMappedIntegrationRule & mir = trafo(*ir, lh);

    FlatVector<SCAL> elvec1(elvec.Size(), lh);

    FlatMatrix<SCAL> values(ir->Size(), 1, lh);

    /// WHAT FOLLOWS IN THIS FUNCTION IS COPY+PASTE FROM NGSOLVE !!!

    for (auto proxy : proxies)
      {
        // td.Start();
        FlatMatrix<SCAL> proxyvalues(mir.Size(), proxy->Dimension(), lh);
        for (int k = 0; k < proxy->Dimension(); k++)
          {
            ud.testfunction = proxy;
            ud.test_comp = k;
            // cf -> Evaluate (mir, values);
            for (int i=0; i < mir.Size(); i++)
              values(i,0) = cf->Evaluate(mir[i]);

            for (int i = 0; i < mir.Size(); i++)
              proxyvalues(i,k) = mir[i].GetMeasure() * wei_arr[i] * values(i,0);
          }
        // td.Stop();
        // tb.Start();
        proxy->Evaluator()->ApplyTrans(fel, mir, proxyvalues, elvec1, lh);
        // tb.Stop();
        elvec += elvec1;
      }

  }
  
}<|MERGE_RESOLUTION|>--- conflicted
+++ resolved
@@ -55,13 +55,8 @@
                        FlatVector<SCAL> elvec,
                        LocalHeap & lh) const
   {
-<<<<<<< HEAD
-    static int timer = NgProfiler::CreateTimer ("symbolicCutLFI - CalcElementVector");
-    NgProfiler::RegionTimer reg (timer);
-=======
     static Timer timer("symbolicCutLFI - CalcElementVector");
     RegionTimer reg (timer);
->>>>>>> 395268a7
     HeapReset hr(lh);
     
     // tstart.Start();
