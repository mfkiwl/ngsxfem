--- conflicted
+++ resolved
@@ -31,14 +31,9 @@
                                        int asubdivlvl = 0,
                                        VorB vb = VOL);
 
-<<<<<<< HEAD
     void SetTimeIntegrationOrder(int tiorder) { time_order = tiorder; }
-    virtual VorB VB () const { return VOL; }
-    virtual bool IsSymmetric() const { return true; }  // correct would be: don't know
-=======
     // virtual VorB VB () const { return vb; }
     virtual xbool IsSymmetric() const { return maybe; }  // correct would be: don't know
->>>>>>> 7c064beb
     virtual string Name () const { return string ("Symbolic Cut BFI"); }
 
     virtual void 
@@ -184,7 +179,7 @@
     void SetTimeIntegrationOrder(int tiorder) { time_order = tiorder; }
 
     virtual VorB VB () const { return vb; }
-    virtual bool IsSymmetric() const { return true; }  // correct would be: don't know
+    virtual xbool IsSymmetric() const { return maybe; }
     
     virtual DGFormulation GetDGFormulation() const { return DGFormulation(neighbor_testfunction,
                                                                           element_boundary); }
@@ -290,5 +285,4 @@
 
   };
 
-
 }