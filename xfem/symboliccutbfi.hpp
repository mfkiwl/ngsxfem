--- conflicted
+++ resolved
@@ -21,11 +21,8 @@
     DOMAIN_TYPE dt = NEG;
     int force_intorder = -1;
     int subdivlvl = 0;
-<<<<<<< HEAD
     int time_order = -1;
-=======
     SWAP_DIMENSIONS_POLICY pol;
->>>>>>> 84d26cf2
   public:
     
     SymbolicCutBilinearFormIntegrator (shared_ptr<CoefficientFunction> acf_lset,
@@ -42,17 +39,10 @@
     virtual string Name () const { return string ("Symbolic Cut BFI"); }
 
     virtual void 
-<<<<<<< HEAD
-    CalcElementMatrix (const FiniteElement & fel,
-                       const ElementTransformation & trafo, 
-                       FlatMatrix<double> elmat,
-                       LocalHeap & lh) const;
-=======
     CalcElementMatrix     (const FiniteElement & fel,
                           const ElementTransformation & trafo, 
                           FlatMatrix<double> elmat,
                           LocalHeap & lh) const;
->>>>>>> 84d26cf2
 
     virtual void 
     CalcElementMatrixAdd (const FiniteElement & fel,
