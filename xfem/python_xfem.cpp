#include <python_ngstd.hpp>
#include "../xfem/sFESpace.hpp"
#include "../xfem/cutinfo.hpp"
#include "../xfem/xFESpace.hpp"
#include "../xfem/symboliccutbfi.hpp"
#include "../xfem/symboliccutlfi.hpp"
#include "../xfem/ghostpenalty.hpp"

using namespace ngcomp;

void ExportNgsx_xfem(py::module &m)
{


  typedef shared_ptr<CoefficientFunction> PyCF;
  typedef shared_ptr<FESpace> PyFES;
  typedef shared_ptr<SFESpace> PySFES;

  typedef GridFunction GF;
  typedef shared_ptr<GF> PyGF;
  typedef shared_ptr<CutInformation> PyCI;
  typedef shared_ptr<BitArray> PyBA;
  
  
  m.def("SFESpace", [](shared_ptr<MeshAccess> ma, PyCF lset, int order, py::dict bpflags)
        -> PyFES
        {
          Flags flags = py::extract<Flags> (bpflags)();
          shared_ptr<FESpace> ret = make_shared<SFESpace> (ma, lset, order, flags);
          LocalHeap lh (1000000, "SFESpace::Update-heap", true);
          ret->Update(lh);
          ret->FinalizeUpdate(lh);
          return ret;
        },
        docu_string(R"raw_string(
This is a special finite elemetn space which is a 1D polynomial along the zero level of the linearly
approximated level set function lset and constantly extended in normal directions to this.
)raw_string"));

  typedef shared_ptr<XFESpace> PyXFES;

  m.def("XToNegPos",  [] (PyGF gfx, PyGF gfnegpos) {
      XFESpace::XToNegPos(gfx,gfnegpos);
    }, docu_string(R"raw_string(
Takes a GridFunction of an extended FESpace, i.e. a compound space of V and VX = XFESpace(V) and
interpretes it as a function in the CompoundFESpace of V and V. Updates the values of the vector of
the corresponding second GridFunction.
)raw_string") );

  py::class_<CutInformation, shared_ptr<CutInformation>>
    (m, "CutInfo",R"raw(
A CutInfo stores and organizes cut informations in the mesh with respect to a level set function. 
Elements (BND / VOL) and facets can be either cut elements or in the positive (POS) or negative
(NEG) part of the domain. A CutInfo provides information about the cut configuration in terms of
BitArrays and Vectors of Ratios. (Internally also domain_types for different mesh nodes are stored.)
)raw")
    .def("__init__",  [] (CutInformation *instance,
                          shared_ptr<MeshAccess> ma,
                          py::object lset,
                          int time_order,
                          int heapsize)
         {
           new (instance) CutInformation (ma);
           if (py::extract<PyCF> (lset).check())
           {
             PyCF cflset = py::extract<PyCF>(lset)();
             LocalHeap lh (heapsize, "CutInfo::Update-heap", true);
             instance->Update(cflset, time_order, lh);
           }
         },
         py::arg("mesh"),
         py::arg("levelset") = DummyArgument(),
         py::arg("time_order") = -1,
         py::arg("heapsize") = 1000000,docu_string(R"raw_string(
Creates a CutInfo based on a level set function and a mesh.

Parameters

mesh : Mesh

levelset : ngsolve.CoefficientFunction / None
  level set funciton w.r.t. which the CutInfo is created

time_order : int
  order in time that is used in the integration in time to check for cuts and the ratios. This is
  only relevant for space-time discretizations.
)raw_string")
      )
    .def("Update", [](CutInformation & self,
                      PyCF lset,
                      int time_order,
                      int heapsize)
         {
           LocalHeap lh (heapsize, "CutInfo::Update-heap", true);
           self.Update(lset,time_order,lh);
         },
         py::arg("levelset"),
         py::arg("time_order") = -1,
         py::arg("heapsize") = 1000000,docu_string(R"raw_string(
Updates a CutInfo based on a level set function.

Parameters

levelset : ngsolve.CoefficientFunction
  level set function w.r.t. which the CutInfo is generated

time_order : int
  order in time that is used in the integration in time to check for cuts and the ratios. This is
  only relevant for space-time discretizations.


)raw_string")
      )
    .def("Mesh", [](CutInformation & self)
         {
           return self.GetMesh();
         },docu_string(R"raw_string(
Returns mesh of CutInfo)raw_string")
      )
    .def("GetElementsOfType", [](CutInformation & self,
                                 py::object dt,
                                 VorB vb)
         {
           COMBINED_DOMAIN_TYPE cdt = CDOM_NO;
           if (py::extract<COMBINED_DOMAIN_TYPE> (dt).check())
             cdt = py::extract<COMBINED_DOMAIN_TYPE>(dt)();
           else if (py::extract<DOMAIN_TYPE> (dt).check())
             cdt = TO_CDT(py::extract<DOMAIN_TYPE>(dt)());
           else
             throw Exception(" unknown type for dt ");
           return self.GetElementsOfDomainType(cdt,vb);
         },
         py::arg("domain_type") = IF,
         py::arg("VOL_or_BND") = VOL,docu_string(R"raw_string(
Returns BitArray that is true for every element that has the 
corresponding combined domain type 
(NO/NEG/POS/UNCUT/IF/HASNEG/HASPOS/ANY))raw_string")
      )
    .def("GetFacetsOfType", [](CutInformation & self,
                               py::object dt)
         {
           COMBINED_DOMAIN_TYPE cdt = CDOM_NO;
           if (py::extract<COMBINED_DOMAIN_TYPE> (dt).check())
             cdt = py::extract<COMBINED_DOMAIN_TYPE>(dt)();
           else if (py::extract<DOMAIN_TYPE> (dt).check())
             cdt = TO_CDT(py::extract<DOMAIN_TYPE>(dt)());
           else
             throw Exception(" unknown type for dt ");
           return self.GetFacetsOfDomainType(cdt);
         },
         py::arg("domain_type") = IF,docu_string(R"raw_string(
Returns BitArray that is true for every facet that has the 
corresponding combined domain type 
(NO/NEG/POS/UNCUT/IF/HASNEG/HASPOS/ANY))raw_string")
      )
    .def("GetCutRatios", [](CutInformation & self,
                            VorB vb)
         {
           return self.GetCutRatios(vb);
         },
         py::arg("VOL_or_BND") = VOL,docu_string(R"raw_string(
Returns Vector of the ratios between the measure of the NEG domain on a (boundary) element and the
full (boundary) element
)raw_string"))
    ;


  m.def("GetFacetsWithNeighborTypes",
        [] (shared_ptr<MeshAccess> ma,
            shared_ptr<BitArray> a,
            bool bv_a,
            bool bv_b,
            bool use_and,
            py::object bb,
            int heapsize)
        {
          LocalHeap lh (heapsize, "FacetsWithNeighborTypes-heap", true);
          shared_ptr<BitArray> b = nullptr;
          if (py::extract<PyBA> (bb).check())
            b = py::extract<PyBA>(bb)();
          else
            b = a;
          return GetFacetsWithNeighborTypes(ma,a,b,bv_a,bv_b,use_and,lh);
        } ,
        py::arg("mesh"),
        py::arg("a"),
        py::arg("bnd_val_a") = true,
        py::arg("bnd_val_b") = true,
        py::arg("use_and") = true,
        py::arg("b") = DummyArgument(),
        py::arg("heapsize") = 1000000, docu_string(R"raw_string(
Given a mesh and two BitArrays (if only one is provided these are set to be equal) facets will be
marked (in terms of BitArrays) depending on the BitArray-values on the neighboring elements. The
BitArrays are complemented with flags for potential boundary values for the BitArrays. The decision
on every facet is now based on the values a and b (left and right) where a or b can also be obtained
from the BitArray boundary values.
The result is:
  result =    (a(left) and b(right)) 
           or (b(left) and a(right)) 
or 
  result =    (a(left) or b(right)) 
           or (b(left) or a(right)) 

Parameters:

mesh : 
  mesh

a : ngsolve.BitArray
  first BitArray 

b : ngsolve.BitArray / None
  second BitArray. If None, b=a

bnd_val_a : boolean
  BitArray-replacement for a if a(left) or a(right) is not valid (at the boundary)

bnd_val_a : boolean
  BitArray-replacement for b if b(left) or b(right) is not valid (at the boundary)

use_and : boolean
  use 'and'-relation to evaluate the result. Otherwise use 'or'-relation 

heapsize : int
  heapsize of local computations.
)raw_string")
    );

  m.def("GetElementsWithNeighborFacets",
        [] (shared_ptr<MeshAccess> ma,
            shared_ptr<BitArray> a,
            int heapsize)
        {
          LocalHeap lh (heapsize, "GetElementsWithNeighborFacets-heap", true);
          return GetElementsWithNeighborFacets(ma,a,lh);
        } ,
        py::arg("mesh"),
        py::arg("a"),
        py::arg("heapsize") = 1000000,
        docu_string(R"raw_string(
Given a BitArray marking some facets extract
a BitArray of elements that are neighboring
these facets

Parameters:

mesh : 
  mesh

a : ngsolve.BitArray
  BitArray for marked facets

heapsize : int
  heapsize of local computations.
)raw_string")
    );

  m.def("GetDofsOfElements",
        [] (PyFES fes,
            PyBA a,
            int heapsize)
        {
          LocalHeap lh (heapsize, "GetDofsOfElements-heap", true);
          return GetDofsOfElements(fes,a,lh);
        } ,
        py::arg("space"),
        py::arg("a"),
        py::arg("heapsize") = 1000000,
        docu_string(R"raw_string(
Given a BitArray marking some elements in a
mesh extract all unknowns that are supported
on these elements as a BitArray.

Parameters:

space : ngsolve.FESpace
  finite element space from which the 
  corresponding dofs should be extracted

a : ngsolve.BitArray
  BitArray for marked elements

heapsize : int
  heapsize of local computations.
)raw_string")

    );


//   .def("__init__",  [] (XFESpace *instance,
  m.def("XFESpace", [] (
          PyFES basefes,
          py::object acutinfo,
          py::object alset,
          py::dict bpflags,
          int heapsize)
        {
          shared_ptr<CoefficientFunction> cf_lset = nullptr;
          shared_ptr<CutInformation> cutinfo = nullptr;
          if (py::extract<PyCI> (acutinfo).check())
            cutinfo = py::extract<PyCI>(acutinfo)();
          if (py::extract<PyCF> (acutinfo).check())
            cf_lset = py::extract<PyCF>(acutinfo)();
          if (py::extract<PyCF> (alset).check())
            cf_lset = py::extract<PyCF>(alset)();


          Flags flags = py::extract<Flags> (bpflags)();
          shared_ptr<XFESpace> ret = nullptr;
          shared_ptr<MeshAccess> ma = basefes->GetMeshAccess();
          if (cutinfo)
          {
            if (ma->GetDimension()==2)
              ret = make_shared<T_XFESpace<2>> (ma, basefes, cutinfo, flags);
            else
              ret = make_shared<T_XFESpace<3>> (ma, basefes, cutinfo, flags);
          }
          else if (cf_lset)
          {
            if (ma->GetDimension()==2)
              ret = make_shared<T_XFESpace<2>> (ma, basefes, cf_lset, flags);
            else
              ret = make_shared<T_XFESpace<3>> (ma, basefes, cf_lset, flags);
          }
          else
            throw Exception("levelset and cutinfo are invalid");
          LocalHeap lh (heapsize, "XFESpace::Update-heap", true);
          ret->Update(lh);
          return ret;
        },
        py::arg("basefes"),
        py::arg("cutinfo") = DummyArgument(),
        py::arg("lset") = DummyArgument(),
        py::arg("flags") = py::dict(),
        py::arg("heapsize") = 1000000,docu_string(R"raw_string(
Constructor for XFESpace [For documentation of XFESpace-class see help(CXFESpace)]:

Extended finite element space. Takes a basis FESpace and creates an enrichment space based on cut
information. The cut information is provided by a CutInfo object or - if a level set function is
only provided - a CutInfo object is created. The enrichment doubles the unknowns on all cut elements
and assigns to them a sign (NEG/POS). One of the differential operators neg(...) or pos(...)
evaluates like the basis function of the origin space, the other one as zero for every basis
function. Away from cut elements no basis function is supported.

Parameters

basefes : ngsolve.FESpace
  basic FESpace to be extended

cutinfo : xfem.CutInfo / None
  Information on the cut configurations (cut elements, sign of vertices....)

lset : ngsolve.CoefficientFunction / None
  level set function to construct own CutInfo (if no CutInfo is provided)

flags : Flags
  additional FESpace-flags

heapsize : int
  heapsize of local computations.
)raw_string"));
         

  py::class_<XFESpace, PyXFES, FESpace>
    (m, "CXFESpace",docu_string(R"raw_string(
XFESpace-class [For documentation of the XFESpace-constructor see help(XFESpace)]:

Extended finite element space. Takes a basis FESpace and creates an enrichment space based on cut
information.  The cut information is provided by a CutInfo object or - if a level set function is
only provided - a CutInfo object is created. The enrichment doubles the unknowns on all cut elements
and assigns to them a sign (NEG/POS). One of the differential operators neg(...) or pos(...)
evaluates like the basis function of the origin space, the other one as zero for every basis
function. Away from cut elements no basis function is supported.
)raw_string"))
    .def("GetCutInfo", [](PyXFES self)
         {
           return self->GetCutInfo();
         },
         "Get Information of cut geometry")
    .def("BaseDofOfXDof", [](PyXFES self, int i)
         {
           return self->GetBaseDofOfXDof(i);
         },docu_string(R"raw_string(
To an unknown of the extended space, get the corresponding unknown of the base FESpace.

Parameters

i : int
  degree of freedom 
)raw_string"))
    .def("GetDomainOfDof", [](PyXFES self, int i)
         {
           return self->GetDomainOfDof(i);
         },docu_string(R"raw_string(
Get Domain (NEG/POS) of a degree of freedom of the extended FESpace.

Parameters

i : int
  degree of freedom 
)raw_string"))
    .def("GetDomainNrs",   [] (PyXFES self, int elnr) {
        Array<DOMAIN_TYPE> domnums;
        self->GetDomainNrs( elnr, domnums );
        return domnums;
      },docu_string(R"raw_string(
Get Array of Domains (Array of NEG/POS) of degrees of freedom of the extended FESpace on one element.

Parameters

elnr : int
  element number
)raw_string"))
    ;

  typedef shared_ptr<BilinearFormIntegrator> PyBFI;
  typedef shared_ptr<LinearFormIntegrator> PyLFI;

  m.def("SymbolicCutBFI", [](PyCF lset,
                             DOMAIN_TYPE dt,
                             int order,
                             int time_order,
                             int subdivlvl,
                             SWAP_DIMENSIONS_POLICY quad_dir_pol,
                             PyCF cf,
                             VorB vb,
                             bool element_boundary,
                             bool skeleton,
                             py::object definedon,
                             py::object definedonelem)
        -> PyBFI
        {

          py::extract<Region> defon_region(definedon);
          if (defon_region.check())
            vb = VorB(defon_region());

          // check for DG terms
          bool has_other = false;
          cf->TraverseTree ([&has_other] (CoefficientFunction & cf)
                            {
                              if (dynamic_cast<ProxyFunction*> (&cf))
                                if (dynamic_cast<ProxyFunction&> (cf).IsOther())
                                  has_other = true;
                            });
          if (has_other && !element_boundary && !skeleton)
            throw Exception("DG-facet terms need either skeleton=True or element_boundary=True");
          if (element_boundary)
            throw Exception("No Facet BFI with Symbolic cuts..");

          shared_ptr<BilinearFormIntegrator> bfi;
          if (!has_other && !skeleton)
<<<<<<< HEAD
          {
            auto bfime = make_shared<SymbolicCutBilinearFormIntegrator> (lset, cf, dt, order, subdivlvl,vb);
            bfime->SetTimeIntegrationOrder(time_order);
            bfi = bfime;
          }
=======
            bfi = make_shared<SymbolicCutBilinearFormIntegrator> (lset, cf, dt, order, subdivlvl, quad_dir_pol, vb);
>>>>>>> 84d26cf2
          else
          {
            if (time_order >= 0)
              throw Exception("Symbolic cuts on facets and boundary not yet (implemented/tested) for time_order >= 0..");
            if (vb == BND)
              throw Exception("Symbolic cuts on facets and boundary not yet (implemented/tested) for boundaries..");
            bfi = make_shared<SymbolicCutFacetBilinearFormIntegrator> (lset, cf, dt, order, subdivlvl);
          }
          if (py::extract<py::list> (definedon).check())
            bfi -> SetDefinedOn (makeCArray<int> (definedon));

          if (defon_region.check())
          {
            cout << IM(3) << "defineon = " << defon_region().Mask() << endl;
            bfi->SetDefinedOn(defon_region().Mask());
          }

          if (! py::extract<DummyArgument> (definedonelem).check())
            bfi -> SetDefinedOnElements (py::extract<PyBA>(definedonelem)());

          return PyBFI(bfi);
        },
        py::arg("lset"),
        py::arg("domain_type")=NEG,
        py::arg("force_intorder")=-1,
        py::arg("time_order")=-1,
        py::arg("subdivlvl")=0,
        py::arg("quad_dir_policy")=FIND_OPTIMAL,
        py::arg("form"),
        py::arg("VOL_or_BND")=VOL,
        py::arg("element_boundary")=false,
        py::arg("skeleton")=false,
        py::arg("definedon")=DummyArgument(),
        py::arg("definedonelements")=DummyArgument(),
        docu_string(R"raw_string(
see documentation of SymbolicBFI (which is a wrapper))raw_string")
    );

  m.def("SymbolicFacetPatchBFI", [](PyCF cf,
                                    int order,
                                    int time_order,
                                    bool skeleton,
                                    py::object definedonelem)
        -> PyBFI
        {
          // check for DG terms
          bool has_other = false;
          cf->TraverseTree ([&has_other] (CoefficientFunction & cf)
                            {
                              if (dynamic_cast<ProxyFunction*> (&cf))
                                if (dynamic_cast<ProxyFunction&> (cf).IsOther())
                                  has_other = true;
                            });
          if (!has_other)
            cout << " no Other() used?!" << endl;

  
          shared_ptr<BilinearFormIntegrator> bfi;
          if (skeleton)
          {
            auto bfime = make_shared<SymbolicFacetBilinearFormIntegrator2> (cf, order);
            bfime->SetTimeIntegrationOrder(time_order);
            bfi = bfime;
          }
          else
          {
            // throw Exception("Patch facet blf not implemented yet: TODO(2)!");
            auto bfime = make_shared<SymbolicFacetPatchBilinearFormIntegrator> (cf, order);
            bfime->SetTimeIntegrationOrder(time_order);
            bfi = bfime;
          }

          if (! py::extract<DummyArgument> (definedonelem).check())
            bfi -> SetDefinedOnElements (py::extract<PyBA>(definedonelem)());

          return PyBFI(bfi);
        },
        py::arg("form"),
        py::arg("force_intorder")=-1,
        py::arg("time_order")=-1,
        py::arg("skeleton") = true,
        py::arg("definedonelements")=DummyArgument(),
        docu_string(R"raw_string(
Integrator on facet patches. Two versions are possible:
* Either (skeleton=False) an integration on the element patch consisting of two neighboring elements is applied, 
* or (skeleton=True) the integration is applied on the facet. 

Parameters

form : ngsolve.CoefficientFunction
  var form to integrate

force_intorder : int
  (only active in the facet patch case (skeleton=False)) use this integration order in the integration

skeleton : boolean
  decider on facet patch vs facet integration

definedonelements : ngsolve.BitArray/None
  array which decides on which facets the integrator should be applied

time_order : int
  order in time that is used in the space-time integration. time_order=-1 means that no space-time
  rule will be applied. This is only relevant for space-time discretizations.
)raw_string")
    );

  m.def("SymbolicCutLFI", [](PyCF lset,
                             DOMAIN_TYPE dt,
                             int order,
                             int time_order,
                             int subdivlvl,
                             SWAP_DIMENSIONS_POLICY quad_dir_pol,
                             PyCF cf,
                             VorB vb,
                             bool element_boundary,
                             bool skeleton,
                             py::object definedon,
                             py::object definedonelem)
        -> PyLFI
        {

          py::extract<Region> defon_region(definedon);
          if (defon_region.check())
            vb = VorB(defon_region());

          // if (vb == BND)
          //   throw Exception("Symbolic cuts not yet (tested) for boundaries..");

          if (element_boundary || skeleton)
            throw Exception("No Facet LFI with Symbolic cuts..");

<<<<<<< HEAD
          auto lfime  = make_shared<SymbolicCutLinearFormIntegrator> (lset, cf, dt, order, subdivlvl,vb);
          lfime->SetTimeIntegrationOrder(time_order);
          shared_ptr<LinearFormIntegrator> lfi = lfime;
=======
          shared_ptr<LinearFormIntegrator> lfi
            = make_shared<SymbolicCutLinearFormIntegrator> (lset, cf, dt, order, subdivlvl, quad_dir_pol, vb);
>>>>>>> 84d26cf2

          if (py::extract<py::list> (definedon).check())
            lfi -> SetDefinedOn (makeCArray<int> (definedon));

          if (defon_region.check())
          {
            cout << IM(3) << "defineon = " << defon_region().Mask() << endl;
            lfi->SetDefinedOn(defon_region().Mask());
          }

          if (! py::extract<DummyArgument> (definedonelem).check())
            lfi -> SetDefinedOnElements (py::extract<PyBA>(definedonelem)());

          return PyLFI(lfi);
        },
        py::arg("lset"),
        py::arg("domain_type")=NEG,
        py::arg("force_intorder")=-1,
        py::arg("time_order")=-1,
        py::arg("subdivlvl")=0,
        py::arg("quad_dir_policy")=FIND_OPTIMAL,
        py::arg("form"),
        py::arg("VOL_or_BND")=VOL,
        py::arg("element_boundary")=py::bool_(false),
        py::arg("skeleton")=py::bool_(false),
        py::arg("definedon")=DummyArgument(),
        py::arg("definedonelements")=DummyArgument(),
        docu_string(R"raw_string(
see documentation of SymbolicLFI (which is a wrapper))raw_string")
    );

  typedef shared_ptr<ProxyFunction> PyProxyFunction;
  m.def("dn", [] (const PyProxyFunction self, int order, py::object comp, int dim_space, bool hdiv)
        {

          Array<int> comparr(0);
          if (py::extract<int> (comp).check())
          {
            int c = py::extract<int>(comp)();
            if (c != -1)
            {
              comparr.SetSize(1);
              comparr[0] = c;
            }
          }

          if (py::extract<py::list> (comp).check())
            comparr = makeCArray<int> (py::extract<py::list> (comp)());

          if (comparr.Size()== 0 && dynamic_pointer_cast<CompoundDifferentialOperator>(self->Evaluator()))
          {
            throw Exception("cannot work with compounddiffops, prescribe comp != -1");
          }

          shared_ptr<DifferentialOperator> diffopdudnk;
          if (! hdiv)
          {
            if (dim_space == 2)
            {
              switch (order)
              {
              case 1 : diffopdudnk = make_shared<T_DifferentialOperator<DiffOpDuDnk<2,1>>> (); break;
              case 2 : diffopdudnk = make_shared<T_DifferentialOperator<DiffOpDuDnk<2,2>>> (); break;
              case 3 : diffopdudnk = make_shared<T_DifferentialOperator<DiffOpDuDnk<2,3>>> (); break;
              case 4 : diffopdudnk = make_shared<T_DifferentialOperator<DiffOpDuDnk<2,4>>> (); break;
              case 5 : diffopdudnk = make_shared<T_DifferentialOperator<DiffOpDuDnk<2,5>>> (); break;
              case 6 : diffopdudnk = make_shared<T_DifferentialOperator<DiffOpDuDnk<2,6>>> (); break;
              case 7 : diffopdudnk = make_shared<T_DifferentialOperator<DiffOpDuDnk<2,7>>> (); break;
              case 8 : diffopdudnk = make_shared<T_DifferentialOperator<DiffOpDuDnk<2,8>>> (); break;
              default : throw Exception("no order higher than 8 implemented yet");
              }
            }
            else
            {
              switch (order)
              {
              case 1 : diffopdudnk = make_shared<T_DifferentialOperator<DiffOpDuDnk<3,1>>> (); break;
              case 2 : diffopdudnk = make_shared<T_DifferentialOperator<DiffOpDuDnk<3,2>>> (); break;
              case 3 : diffopdudnk = make_shared<T_DifferentialOperator<DiffOpDuDnk<3,3>>> (); break;
              case 4 : diffopdudnk = make_shared<T_DifferentialOperator<DiffOpDuDnk<3,4>>> (); break;
              case 5 : diffopdudnk = make_shared<T_DifferentialOperator<DiffOpDuDnk<3,5>>> (); break;
              case 6 : diffopdudnk = make_shared<T_DifferentialOperator<DiffOpDuDnk<3,6>>> (); break;
              case 7 : diffopdudnk = make_shared<T_DifferentialOperator<DiffOpDuDnk<3,7>>> (); break;
              case 8 : diffopdudnk = make_shared<T_DifferentialOperator<DiffOpDuDnk<3,8>>> (); break;
              default : throw Exception("no order higher than 8 implemented yet");
              }
            }
          }
          else
            switch (order)
            {
            case 1 : diffopdudnk = make_shared<T_DifferentialOperator<DiffOpDuDnkHDiv<2,1>>> (); break;
            case 2 : diffopdudnk = make_shared<T_DifferentialOperator<DiffOpDuDnkHDiv<2,2>>> (); break;
            case 3 : diffopdudnk = make_shared<T_DifferentialOperator<DiffOpDuDnkHDiv<2,3>>> (); break;
            case 4 : diffopdudnk = make_shared<T_DifferentialOperator<DiffOpDuDnkHDiv<2,4>>> (); break;
            case 5 : diffopdudnk = make_shared<T_DifferentialOperator<DiffOpDuDnkHDiv<2,5>>> (); break;
            case 6 : diffopdudnk = make_shared<T_DifferentialOperator<DiffOpDuDnkHDiv<2,6>>> (); break;
            case 7 : diffopdudnk = make_shared<T_DifferentialOperator<DiffOpDuDnkHDiv<2,7>>> (); break;
            case 8 : diffopdudnk = make_shared<T_DifferentialOperator<DiffOpDuDnkHDiv<2,8>>> (); break;
            default : throw Exception("no order higher than 8 implemented yet");
            }

          for (int i = comparr.Size() - 1; i >= 0; --i)
          {
            diffopdudnk = make_shared<CompoundDifferentialOperator> (diffopdudnk, comparr[i]);
          }

          auto adddiffop = make_shared<ProxyFunction> (self->GetFESpace(),self->IsTestFunction(), self->IsComplex(),
                                                       diffopdudnk, nullptr, nullptr, nullptr, nullptr, nullptr);

          if (self->IsOther())
            adddiffop = adddiffop->Other(make_shared<ConstantCoefficientFunction>(0.0));

          return PyProxyFunction(adddiffop);
        },
        py::arg("proxy"),
        py::arg("order"),
        py::arg("comp") = -1,
        py::arg("dim_space") = 2,
        py::arg("hdiv") = false,
        docu_string(R"raw_string(
Normal derivative of higher order. This is evaluated via numerical differentiation which offers only
limited accuracy (~ 1e-7).

Parameters

proxy : ngsolve.ProxyFunction
  test / trialfunction to the the normal derivative of

order : int
  order of derivative (in normal direction)

comp : int
  component of proxy if test / trialfunction is a component of a compound or vector test / trialfunction

dim_space : int
  dimension of the space

hdiv : boolean
  assumes scalar FEs if false, otherwise assumes hdiv
)raw_string")
    );

  m.def("dn", [](PyGF gf, int order) -> PyCF
        {
          shared_ptr<DifferentialOperator> diffopdudnk;
          switch (order)
          {
          case 1 : diffopdudnk = make_shared<T_DifferentialOperator<DiffOpDuDnk<2,1>>> (); break;
          case 2 : diffopdudnk = make_shared<T_DifferentialOperator<DiffOpDuDnk<2,2>>> (); break;
          case 3 : diffopdudnk = make_shared<T_DifferentialOperator<DiffOpDuDnk<2,3>>> (); break;
          case 4 : diffopdudnk = make_shared<T_DifferentialOperator<DiffOpDuDnk<2,4>>> (); break;
          case 5 : diffopdudnk = make_shared<T_DifferentialOperator<DiffOpDuDnk<2,5>>> (); break;
          case 6 : diffopdudnk = make_shared<T_DifferentialOperator<DiffOpDuDnk<2,6>>> (); break;
          case 7 : diffopdudnk = make_shared<T_DifferentialOperator<DiffOpDuDnk<2,7>>> (); break;
          case 8 : diffopdudnk = make_shared<T_DifferentialOperator<DiffOpDuDnk<2,8>>> (); break;
          default : throw Exception("no order higher than 8 implemented yet");
          }
          return PyCF(make_shared<GridFunctionCoefficientFunction> (gf, diffopdudnk));
        },
        py::arg("gf"),
        py::arg("order"),
        docu_string(R"raw_string(
Normal derivative of higher order for a GridFunction. This is evaluated via numerical
differentiation which offers only limited accuracy (~ 1e-7).

Parameters

gf : ngsolve.GridFunction
  (scalar) GridFunction to the the normal derivative of

order : int
  order of derivative (in normal direction)
)raw_string")
);
  
}

PYBIND11_MODULE(ngsxfem_xfem_py,m)
{
  cout << "importing ngsxfem-xfem lib" << endl;
  ExportNgsx_xfem(m);
}<|MERGE_RESOLUTION|>--- conflicted
+++ resolved
@@ -450,15 +450,11 @@
 
           shared_ptr<BilinearFormIntegrator> bfi;
           if (!has_other && !skeleton)
-<<<<<<< HEAD
-          {
-            auto bfime = make_shared<SymbolicCutBilinearFormIntegrator> (lset, cf, dt, order, subdivlvl,vb);
+          {
+            auto bfime = make_shared<SymbolicCutBilinearFormIntegrator> (lset, cf, dt, order, subdivlvl,quad_dir_pol,vb);
             bfime->SetTimeIntegrationOrder(time_order);
             bfi = bfime;
           }
-=======
-            bfi = make_shared<SymbolicCutBilinearFormIntegrator> (lset, cf, dt, order, subdivlvl, quad_dir_pol, vb);
->>>>>>> 84d26cf2
           else
           {
             if (time_order >= 0)
@@ -591,14 +587,9 @@
           if (element_boundary || skeleton)
             throw Exception("No Facet LFI with Symbolic cuts..");
 
-<<<<<<< HEAD
-          auto lfime  = make_shared<SymbolicCutLinearFormIntegrator> (lset, cf, dt, order, subdivlvl,vb);
+          auto lfime  = make_shared<SymbolicCutLinearFormIntegrator> (lset, cf, dt, order, subdivlvl, quad_dir_pol,vb);
           lfime->SetTimeIntegrationOrder(time_order);
           shared_ptr<LinearFormIntegrator> lfi = lfime;
-=======
-          shared_ptr<LinearFormIntegrator> lfi
-            = make_shared<SymbolicCutLinearFormIntegrator> (lset, cf, dt, order, subdivlvl, quad_dir_pol, vb);
->>>>>>> 84d26cf2
 
           if (py::extract<py::list> (definedon).check())
             lfi -> SetDefinedOn (makeCArray<int> (definedon));
