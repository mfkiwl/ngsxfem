/// from ngxfem
#include "../xfem/cutinfo.hpp"
#include "../cutint/xintegration.hpp"
using namespace ngsolve;
using namespace xintegration;
using namespace ngfem;

namespace ngcomp
{

  CutInformation::CutInformation (shared_ptr<MeshAccess> ama)
    : ma(ama)
  {

    for (auto cdt : all_cdts)
    {
      elems_of_domain_type[cdt] = make_shared<BitArray>(ma->GetNE(VOL));
      selems_of_domain_type[cdt] = make_shared<BitArray>(ma->GetNE(BND));
      facets_of_domain_type[cdt] = make_shared<BitArray>(ma->GetNFacets());
    }
    facets_of_domain_type[NEG]->Set();
    facets_of_domain_type[POS]->Clear();
    facets_of_domain_type[IF]->Clear();

    for (NODE_TYPE nt : {NT_VERTEX,NT_EDGE,NT_FACE,NT_CELL})
    {
      cut_neighboring_node[nt] = make_shared<BitArray>(ma->GetNNodes (nt));
      cut_neighboring_node[nt]->Clear();
      dom_of_node[nt] = make_shared<Array<DOMAIN_TYPE>>(ma->GetNNodes (nt));
      (*dom_of_node[nt]) = NEG;
    }

    if (ma->GetDimension() == 3)
    {
      cut_neighboring_node[NT_ELEMENT] = cut_neighboring_node[NT_CELL];
      cut_neighboring_node[NT_FACET] = cut_neighboring_node[NT_FACE];
      dom_of_node[NT_ELEMENT] = dom_of_node[NT_CELL];
      dom_of_node[NT_FACET] = dom_of_node[NT_FACE];
    }
    else
    {
      cut_neighboring_node[NT_ELEMENT] = cut_neighboring_node[NT_FACE];
      cut_neighboring_node[NT_FACET] = cut_neighboring_node[NT_EDGE];
      dom_of_node[NT_ELEMENT] = dom_of_node[NT_FACE];
      dom_of_node[NT_FACET] = dom_of_node[NT_EDGE];
    }
    for (VorB vb : {VOL,BND})
    {
      int ne = ma->GetNE(vb);
      cut_ratio_of_element[vb] = make_shared<VVector<double>>(ne);
    }
  }

  void CutInformation::Update(shared_ptr<CoefficientFunction> cf_lset,int time_order, LocalHeap & lh)
  {
    shared_ptr<GridFunction> gf_lset;
    tie(cf_lset,gf_lset) = CF2GFForStraightCutRule(cf_lset,subdivlvl);
<<<<<<< HEAD
    for (auto dt : {NEG,POS,IF})
=======

    for (auto cdt : all_cdts)
>>>>>>> 7c064beb
    {
      elems_of_domain_type[cdt]->Clear();
      selems_of_domain_type[cdt]->Clear();
    }
<<<<<<< HEAD
=======
    elems_of_domain_type[CDOM_ANY]->Set();
    selems_of_domain_type[CDOM_ANY]->Set();

>>>>>>> 7c064beb
    for (VorB vb : {VOL,BND})
    {
      int ne = ma->GetNE(vb);
      IterateRange
        (ne, lh,
        [&] (int elnr, LocalHeap & lh)
      {
        ElementId ei = ElementId(vb,elnr);
        Ngs_Element ngel = ma->GetElement(ei);
        ELEMENT_TYPE eltype = ngel.GetType();
        ElementTransformation & eltrans = ma->GetTrafo (ei, lh);

        double part_vol [] = {0.0, 0.0};
        for (DOMAIN_TYPE np : {POS, NEG})
        {
          const IntegrationRule * ir_np = CreateCutIntegrationRule(cf_lset, gf_lset, eltrans, np, 0,time_order, lh, subdivlvl);
          // If(time_order > -1 && vb == BND) should have part_vol[NEG] == 0, which will lead to
          // the BND element being marked as POS.
          if (ir_np)
            for (auto ip : *ir_np)
              part_vol[np] += ip.Weight();
        }
        (*cut_ratio_of_element[vb])(elnr) = part_vol[NEG]/(part_vol[NEG]+part_vol[POS]);                 
        if (vb == VOL)
        {
          if (part_vol[NEG] > 0.0)
            if (part_vol[POS] > 0.0)
              (*elems_of_domain_type[CDOM_IF]).Set(elnr);
            else
<<<<<<< HEAD
              (*elems_of_domain_type[NEG]).Set(elnr);            
          else
            (*elems_of_domain_type[POS]).Set(elnr);

=======
              (*elems_of_domain_type[CDOM_NEG]).Set(elnr);
          else
            (*elems_of_domain_type[CDOM_POS]).Set(elnr);
>>>>>>> 7c064beb
        }
        else
        {
          if (part_vol[NEG] > 0.0)
            if (part_vol[POS] > 0.0)
              (*selems_of_domain_type[CDOM_IF]).Set(elnr);
            else
              (*selems_of_domain_type[CDOM_NEG]).Set(elnr);
          else
            (*selems_of_domain_type[CDOM_POS]).Set(elnr);
        }

      });
      *elems_of_domain_type[CDOM_UNCUT] = *elems_of_domain_type[CDOM_NEG] | *elems_of_domain_type[CDOM_POS];
      *elems_of_domain_type[CDOM_HASNEG] = *elems_of_domain_type[CDOM_NEG] | *elems_of_domain_type[CDOM_IF];
      *elems_of_domain_type[CDOM_HASPOS] = *elems_of_domain_type[CDOM_POS] | *elems_of_domain_type[CDOM_IF];
      *selems_of_domain_type[CDOM_UNCUT] = *selems_of_domain_type[CDOM_NEG] | *selems_of_domain_type[CDOM_POS];
      *selems_of_domain_type[CDOM_HASNEG] = *selems_of_domain_type[CDOM_NEG] | *selems_of_domain_type[CDOM_IF];
      *selems_of_domain_type[CDOM_HASPOS] = *selems_of_domain_type[CDOM_POS] | *selems_of_domain_type[CDOM_IF];
    }


    int ne = ma -> GetNE();
    IterateRange
      (ne, lh,
      [&] (int elnr, LocalHeap & lh)
    {
      if ((*elems_of_domain_type[CDOM_IF]).Test(elnr))
      {
        ElementId elid(VOL,elnr);

        Array<int> nodenums(0,lh);

        nodenums = ma->GetElVertices(elid);
        for (int node : nodenums)
          cut_neighboring_node[NT_VERTEX]->Set(node);

        nodenums = ma->GetElEdges(elid);
        for (int node : nodenums)
          cut_neighboring_node[NT_EDGE]->Set(node);

        if (ma->GetDimension() == 3)
        {
          nodenums = ma->GetElFaces(elid.Nr());
          for (int node : nodenums)
            cut_neighboring_node[NT_FACE]->Set(node);
        }
        cut_neighboring_node[NT_ELEMENT]->Set(elnr);
      }
    });

    for (NODE_TYPE nt : {NT_VERTEX,NT_EDGE,NT_FACE,NT_CELL})
      *(dom_of_node[nt]) = IF;

    IterateRange
      (ne, lh,
      [&] (int elnr, LocalHeap & lh)
    {
      if (elems_of_domain_type[CDOM_UNCUT]->Test(elnr))
      {
        ElementId elid(VOL,elnr);
        Array<int> nodenums(0,lh);

        DOMAIN_TYPE dt = elems_of_domain_type[CDOM_NEG]->Test(elnr) ? NEG : POS;

        nodenums = ma->GetElVertices(elid);
        for (int node : nodenums)
          (*dom_of_node[NT_VERTEX])[node] = dt;

        nodenums = ma->GetElEdges(elid);
        for (int node : nodenums)
          (*dom_of_node[NT_EDGE])[node] = dt;

        if (ma->GetDimension() == 3)
        {
          nodenums = ma->GetElFaces(elid.Nr());
          for (int node : nodenums)
            (*dom_of_node[NT_FACE])[node] = dt;
          (*dom_of_node[NT_CELL])[elnr] = (*cut_ratio_of_element[VOL])(elnr) > 0.5 ? NEG : POS;
        }
        else
        {
          (*dom_of_node[NT_FACE])[elnr] = (*cut_ratio_of_element[VOL])(elnr) > 0.5 ? NEG : POS;
        }
      }

    });

  }


  shared_ptr<BitArray> GetFacetsWithNeighborTypes(shared_ptr<MeshAccess> ma,
                                                  shared_ptr<BitArray> a,
                                                  shared_ptr<BitArray> b,
                                                  bool bound_val_a,
                                                  bool bound_val_b,
                                                  bool ask_and,
                                                  LocalHeap & lh)
  {
    int nf = ma->GetNFacets();
    shared_ptr<BitArray> ret = make_shared<BitArray> (nf);
    ret->Clear();

    BitArray fine_facet(nf);
    fine_facet.Clear();
    IterateRange
      (ma->GetNE(VOL), lh,
      [&] (int elnr, LocalHeap & lh)
    {
      Array<int> fanums(0,lh);
      fanums = ma->GetElFacets (ElementId(VOL,elnr));
      for (int j=0; j<fanums.Size(); j++)
        fine_facet.Set(fanums[j]);
    });

    IterateRange
      (nf, lh,
      [&] (int facnr, LocalHeap & lh)
    {
      if (fine_facet.Test(facnr))
      {
        Array<int> elnums(0,lh);
        ma->GetFacetElements (facnr, elnums);

        if(elnums.Size() < 2)
        {
          int facet2 = ma->GetPeriodicFacet(facnr);
          if(facet2 > facnr)
          {
            Array<int> elnums_per(1,lh);
            ma->GetFacetElements (facet2, elnums_per);
            elnums.Append(elnums_per[0]);
          }
          else
            return;
        }
        
        bool a_left = a->Test(elnums[0]);
        bool a_right = elnums.Size() > 1 ? a->Test(elnums[1]) : bound_val_a;
        bool b_left = b->Test(elnums[0]);
        bool b_right = elnums.Size() > 1 ? b->Test(elnums[1]) : bound_val_b;

        if (ask_and)
        {
          if ((a_left && b_right) || (a_right && b_left))
            ret->Set(facnr);
        }
        else
        {
          if ((a_left || b_right) || (a_right || b_left))
            ret->Set(facnr);
        }
      }
    });
    return ret;
  }

  shared_ptr<BitArray> GetElementsWithNeighborFacets(shared_ptr<MeshAccess> ma,
                                                     shared_ptr<BitArray> a,
                                                     LocalHeap & lh)
  {
    int nf = ma->GetNFacets();
    int ne = ma->GetNE();
    shared_ptr<BitArray> ret = make_shared<BitArray> (ne);
    ret->Clear();

    IterateRange
      (nf, lh,
      [&] (int facnr, LocalHeap & lh)
    {
      if (a->Test(facnr))
      {
        Array<int> elnums(0,lh);
        ma->GetFacetElements (facnr, elnums);
        for (auto elnr : elnums)
          ret->Set(elnr);
      }
    });
    return ret;
  }

  shared_ptr<BitArray> GetDofsOfElements(shared_ptr<FESpace> fes,
                                         shared_ptr<BitArray> a,
                                         LocalHeap & lh)
  {
    int ne = fes->GetMeshAccess()->GetNE();
    int ndof = fes->GetNDof();
    shared_ptr<BitArray> ret = make_shared<BitArray> (ndof);
    ret->Clear();

    IterateRange
      (ne, lh,
      [&] (int elnr, LocalHeap & lh)
    {
      ElementId elid(VOL,elnr);
      if (a->Test(elnr))
      {
        Array<int> dnums(0,lh);
        fes->GetDofNrs(elid,dnums);
        for (auto dof : dnums)
          ret->Set(dof);
      }
    });
    return ret;
  }


}<|MERGE_RESOLUTION|>--- conflicted
+++ resolved
@@ -55,22 +55,15 @@
   {
     shared_ptr<GridFunction> gf_lset;
     tie(cf_lset,gf_lset) = CF2GFForStraightCutRule(cf_lset,subdivlvl);
-<<<<<<< HEAD
-    for (auto dt : {NEG,POS,IF})
-=======
 
     for (auto cdt : all_cdts)
->>>>>>> 7c064beb
     {
       elems_of_domain_type[cdt]->Clear();
       selems_of_domain_type[cdt]->Clear();
     }
-<<<<<<< HEAD
-=======
     elems_of_domain_type[CDOM_ANY]->Set();
     selems_of_domain_type[CDOM_ANY]->Set();
 
->>>>>>> 7c064beb
     for (VorB vb : {VOL,BND})
     {
       int ne = ma->GetNE(vb);
@@ -100,16 +93,9 @@
             if (part_vol[POS] > 0.0)
               (*elems_of_domain_type[CDOM_IF]).Set(elnr);
             else
-<<<<<<< HEAD
-              (*elems_of_domain_type[NEG]).Set(elnr);            
-          else
-            (*elems_of_domain_type[POS]).Set(elnr);
-
-=======
               (*elems_of_domain_type[CDOM_NEG]).Set(elnr);
           else
             (*elems_of_domain_type[CDOM_POS]).Set(elnr);
->>>>>>> 7c064beb
         }
         else
         {
@@ -130,7 +116,6 @@
       *selems_of_domain_type[CDOM_HASNEG] = *selems_of_domain_type[CDOM_NEG] | *selems_of_domain_type[CDOM_IF];
       *selems_of_domain_type[CDOM_HASPOS] = *selems_of_domain_type[CDOM_POS] | *selems_of_domain_type[CDOM_IF];
     }
-
 
     int ne = ma -> GetNE();
     IterateRange
