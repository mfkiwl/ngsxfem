--- conflicted
+++ resolved
@@ -100,14 +100,6 @@
       - literature.pdf
       - feature-details.pdf
         
-<<<<<<< HEAD
-pip_linux:
-  image: quay.io/pypa/manylinux2014_x86_64
-  stage: build
-  script:
-    - ./.ci/build_pip.sh
-  when: manual
-=======
         
 pages:
   stage: deploy
@@ -131,4 +123,10 @@
       - public
   #only:
   #  - release # this job will affect only the 'sphinx' branch
->>>>>>> 0b18a688
+
+pip_linux:
+  image: quay.io/pypa/manylinux2014_x86_64
+  stage: build
+  script:
+    - ./.ci/build_pip.sh
+  when: manual