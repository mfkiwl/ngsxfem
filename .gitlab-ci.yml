stages:
    - build
    - test
    - deploy
        
build:
  stage: build
  image: ubuntu:latest
  script:
    - apt-get update -y
    - apt-get install python3 python3-pip git cmake -y
    - pip3 install ngsolve
    - export PYTHONPATH="$PYTHONPATH:/usr/local/lib/python3.10/site-packages"
    - python3 -c "import ngsolve"
    - git config --global --add safe.directory /builds/lehrenfeld/ngsxfem
    - git config --global --add safe.directory /builds/lehrenfeld/ngsxfem/external_dependencies/jupyter
    - git config --global --add safe.directory /builds/lehrenfeld/ngsxfem/external_dependencies/ngsolve
    - git submodule
    - git submodule update --init --recursive
    - mkdir build
    - mkdir install    
    - cd build
    - cmake -DBUILD_NGSOLVE=OFF -DCMAKE_INSTALL_PREFIX=../install ..
    - make install
  artifacts:
    paths:
      - build
      - install
        
pages:
  stage: deploy
  image: ubuntu:latest
  script:
<<<<<<< HEAD
    - python3 -m pip install -r ./doc/sphinx/requirements.txt
=======
    - apt-get update -y
    - apt-get install python3-sphinx -y
    - pip3 install -r ./doc/sphinx/requirements.txt
>>>>>>> 418c6951
    - export LD_LIBRARY_PATH="${LD_LIBRARY_PATH}:${PWD}/install/lib/python3/dist-packages/xfem"
    - export PYTHONPATH="${PYTHONPATH}:${PWD}/install/lib/python3/dist-packages"
    - sphinx-apidoc -e -f -o doc/sphinx/xfem_doc /code/ngs/install/lib/python3.10/site-packages/xfem/
    - sphinx-build doc/sphinx html
    - mv html public
  artifacts:
    paths:
      - public
  only:
    - sphinx # this job will affect only the 'master' branch
<|MERGE_RESOLUTION|>--- conflicted
+++ resolved
@@ -16,7 +16,7 @@
     - git config --global --add safe.directory /builds/lehrenfeld/ngsxfem/external_dependencies/jupyter
     - git config --global --add safe.directory /builds/lehrenfeld/ngsxfem/external_dependencies/ngsolve
     - git submodule
-    - git submodule update --init --recursive
+    - git submodule update --init
     - mkdir build
     - mkdir install    
     - cd build
@@ -31,13 +31,9 @@
   stage: deploy
   image: ubuntu:latest
   script:
-<<<<<<< HEAD
-    - python3 -m pip install -r ./doc/sphinx/requirements.txt
-=======
     - apt-get update -y
     - apt-get install python3-sphinx -y
     - pip3 install -r ./doc/sphinx/requirements.txt
->>>>>>> 418c6951
     - export LD_LIBRARY_PATH="${LD_LIBRARY_PATH}:${PWD}/install/lib/python3/dist-packages/xfem"
     - export PYTHONPATH="${PYTHONPATH}:${PWD}/install/lib/python3/dist-packages"
     - sphinx-apidoc -e -f -o doc/sphinx/xfem_doc /code/ngs/install/lib/python3.10/site-packages/xfem/
