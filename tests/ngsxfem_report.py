--- conflicted
+++ resolved
@@ -10,15 +10,9 @@
 
 def test_fes_timing(dimension=2,stdfes=True,quad_dominated=False, order=1):
     if dimension == 2:
-<<<<<<< HEAD
-        mesh = Mesh (unit_square.GenerateMesh(maxh=0.2,quad_dominated=quad))
-    else:
-        mesh = Mesh (unit_cube.GenerateMesh(maxh=0.2,quad_dominated=quad))
-=======
         mesh = Mesh (unit_square.GenerateMesh(maxh=0.2,quad_dominated=quad_dominated))
     else:
         mesh = Mesh (unit_cube.GenerateMesh(maxh=0.2,quad_dominated=quad_dominated))
->>>>>>> d5fb7307
 
     Vhs = H1(mesh, order=order, dirichlet=[1,2,3,4])
 
