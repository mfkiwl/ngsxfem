import pytest
from ngsolve import *
from xfem import *
from ngsolve.meshes import *
from netgen.geom2d import SplineGeometry
from netgen.csg import CSGeometry, OrthoBrick, Pnt
from math import pi
from xfem.lsetcurv import *
<<<<<<< HEAD

=======
>>>>>>> b308e341

def test_calc_linearized():
    square = SplineGeometry()
    square.AddRectangle([-1.5,-1.5],[1.5,1.5],bc=1)
    mesh = Mesh (square.GenerateMesh(maxh=0.8))
    
    levelset = (sqrt(sqrt(x*x*x*x+y*y*y*y)) - 1.0)

    lsetp1 = GridFunction(H1(mesh))
    lsetp1.Set(levelset)
    lset_neg = { "levelset" : lsetp1, "domain_type" : NEG, "subdivlvl" : 0}
    
    ci = CutInfo(mesh,lsetp1)
    hasneg = ci.GetElementsOfType(HASNEG)

    Vh = H1(mesh, order = 2, dirichlet=[])    
    active_dofs = GetDofsOfElements(Vh,hasneg)
    Vh = Compress(Vh,active_dofs)
    
    u,v = Vh.TnT()

    gfu = GridFunction(Vh)
    gfu.Set(sin(x))
    
    a1 = BilinearForm(Vh)
    a1 += SymbolicBFI(levelset_domain = lset_neg, form = u*u * v)
    a1.AssembleLinearization(gfu.vec)

    a2 = BilinearForm(Vh)
    a2 += SymbolicBFI(levelset_domain = lset_neg, form = 2*gfu*u * v)
    a2.Assemble()

    a3 = BilinearForm(Vh)
    a3 += SymbolicBFI(levelset_domain = lset_neg, form = gfu*u * v)
    
    w1 = gfu.vec.CreateVector()
    w2 = gfu.vec.CreateVector()

    w1.data = a1.mat * gfu.vec
    w2.data = a2.mat * gfu.vec
    
    w1.data -= w2
    diff = Norm(w1)
    print("diff : ",diff)
    assert diff < 1e-12

    a1.Apply(gfu.vec,w1)
    a3.Apply(gfu.vec,w2)
    
    w1.data -= w2
    diff = Norm(w1)
    print("diff : ",diff)
    assert diff < 1e-12
    
if __name__ == "__main__":
    test_calc_linearized()
    <|MERGE_RESOLUTION|>--- conflicted
+++ resolved
@@ -6,10 +6,6 @@
 from netgen.csg import CSGeometry, OrthoBrick, Pnt
 from math import pi
 from xfem.lsetcurv import *
-<<<<<<< HEAD
-
-=======
->>>>>>> b308e341
 
 def test_calc_linearized():
     square = SplineGeometry()
