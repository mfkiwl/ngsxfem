import pytest
from ngsolve.meshes import *
from netgen.csg import *
from ngsolve import *
from xfem import *
from math import pi
import netgen.meshing as ngm
from netgen.geom2d import SplineGeometry

tref = ReferenceTimeVariable()

@pytest.mark.parametrize("quad", [True, False])
@pytest.mark.parametrize("integrands", [(tref,0.5,0,1),
                                        (tref**3,0.25,0,3),
                                        ((1-tref)**3,0.25,0,3),
                                        (x,0.5,1,0),
                                        (tref*tref*(x*x+y*y),2/9,2,2)])
def test_spacetime_integrate_no_cut(quad, integrands):
    mesh = MakeStructured2DMesh(quads = quad, nx=1, ny=1)    

    f,ref_value, space_order, time_order = integrands
    
    h1fes = H1(mesh,order=1)
    tfe = ScalarTimeFE(1) 
    fes= SpaceTimeFESpace(h1fes,tfe)
    lset_approx = GridFunction(fes)

    lset_approx.vec[:] = -1

    integral = Integrate(levelset_domain = { "levelset" : lset_approx, "domain_type" : NEG},
                         cf=f, mesh=mesh, order = space_order, time_order=time_order)
    print("Integral: ", integral)
    error = abs(integral - ref_value)
    
    assert error < 5e-15


@pytest.mark.parametrize("quad", [True, False])
@pytest.mark.parametrize("domain", [NEG, POS, IF])
def test_spacetime_integrateX_via_straight_cutted_quad2Dplus1D(domain, quad):
    mesh = MakeStructured2DMesh(quads = quad, nx=1, ny=1)    

    tref = ReferenceTimeVariable()
    
    levelset = lambda t : 1 - 2*x - 2*t
    referencevals = { POS : 1./8, NEG : 1 - 1/8, IF : 1.0/2 }

    h1fes = H1(mesh,order=1)
    lset_approx_h1 = GridFunction(h1fes)
    tfe = ScalarTimeFE(1) 
    fes= SpaceTimeFESpace(h1fes,tfe)
    lset_approx = GridFunction(fes)

    InterpolateToP1(levelset(0),lset_approx_h1)
    lset_approx.vec[0:h1fes.ndof].data = lset_approx_h1.vec
    InterpolateToP1(levelset(1),lset_approx_h1)
    lset_approx.vec[h1fes.ndof:2*h1fes.ndof].data = lset_approx_h1.vec

    print(lset_approx.vec)
    
    f = CoefficientFunction(1)
    
    integral = Integrate(levelset_domain = { "levelset" : lset_approx, "domain_type" : domain},
                         cf=f, mesh=mesh, order = 0, time_order=0)
    print("Integral: ", integral)
    error = abs(integral - referencevals[domain])
    
    assert error < 5e-15

@pytest.mark.parametrize("pitfal1", [False])
@pytest.mark.parametrize("pitfal2", [False])
@pytest.mark.parametrize("pitfal3", [False])

def test_spacetime_model_spacetime(pitfal1, pitfal2, pitfal3):
    square = SplineGeometry()
    square.AddRectangle([0,0],[1,1],bc=1)
    ngmesh = square.GenerateMesh(maxh=0.05, quad_dominated=False)
    mesh = Mesh (ngmesh)
    
    fes1 = V=H1(mesh, order=1, dirichlet=[1,2,3,4])
    k_t = 1
    tfe = ScalarTimeFE(k_t) 
    
    st_fes = SpaceTimeFESpace(fes1,tfe)
    st_fes_ic = SpaceTimeFESpace(fes1,tfe)
    
    tend = 1.0
    delta_t = 1/32
    
    told = Parameter(0)
    tref = ReferenceTimeVariable()
    t = told + delta_t*tref

    u_exact = lambda t: CoefficientFunction( sin(pi*t)*sin(pi*x)*sin(pi*x)*sin(pi*y)*sin(pi*y)  )
    coeff_f = CoefficientFunction( pi*cos(pi*t)*sin(pi*x)*sin(pi*x)*sin(pi*y)*sin(pi*y)
                               -2*pi*pi*sin(pi*t)*( cos(pi*x)*cos(pi*x)*sin(pi*y)*sin(pi*y)              
                                                   -sin(pi*x)*sin(pi*x)*sin(pi*y)*sin(pi*y)
                                                   +cos(pi*y)*cos(pi*y)*sin(pi*x)*sin(pi*x)
                                                  -sin(pi*x)*sin(pi*x)*sin(pi*y)*sin(pi*y))) 

    u0 = GridFunction(st_fes)
    u0_ic = GridFunction(fes1)
    u = st_fes.TrialFunction()
    v = st_fes.TestFunction()

    # dummy lset domain to call symboliccutbfi instead of usual symbolicbfi...
    levelset = (sqrt(x*x+y*y) - 1000.5)
    lsetp1 = GridFunction(H1(mesh,order=1))
    InterpolateToP1(levelset,lsetp1)
    lset_neg = { "levelset" : lsetp1, "domain_type" : NEG, "subdivlvl" : 0}

    a = BilinearForm(st_fes,symmetric=False)
    a += SymbolicBFI(levelset_domain = lset_neg, form = delta_t*grad(u)*grad(v), time_order=2)
    a += SymbolicBFI(form = fix_tref(u,0)*fix_tref(v,0) )
    a += SymbolicBFI(levelset_domain = lset_neg, form = dt(u)*v, time_order=2)
    a.Assemble()

    t_old = 0
    u0_ic.Set(u_exact(0))
    if pitfal1:
        u0_ic.Set(u_exact(t))
    
    while tend - t_old > delta_t/2:
        f = LinearForm(st_fes)
        f += SymbolicLFI(levelset_domain = lset_neg, form = delta_t*coeff_f*v, time_order=2)
        f += SymbolicLFI(form = u0_ic*fix_tref(v,0))
        if pitfal2:
            f += SymbolicLFI(form = u0_ic*v)
        f.Assemble()
        
        u0.vec.data = a.mat.Inverse(st_fes.FreeDofs(),"umfpack") * f.vec
        
        # exploiting the nodal property of the time fe:
        #u0_ic.vec[:] = u0.vec[0:fes1.ndof]
        u0_ic.vec[:].data = u0.vec[fes1.ndof : 2*fes1.ndof]
    
        t_old = t_old + delta_t
        told.Set(t_old)
        
        l2error = sqrt (Integrate ( (u_exact(t_old) -u0_ic)**2, mesh))
        if pitfal3:
            l2error = sqrt (Integrate ( (u_exact(t) -u0_ic)**2, mesh))
                
        print("t = {0}, l2error = {1}".format(t_old,l2error))
        assert l2error < 5e-3
    assert l2error < 2e-4

def test_spacetime_model_spacetime_caller():
    try:
        test_spacetime_model_spacetime(True, False, False)
    except Exception as e:
        if("TimeVariableCoefficientFunction::Evaluate called with a mere space IR" in str(e)):
            print("Failed properly")
        else:
            print('Unexpected exception raised:', e)
            raise Exception("Wrong kind of failure")
    else:
        raise Exception("No failure at all")
    
    try:
        test_spacetime_model_spacetime(False, True, False)
    except Exception as e:
        if("SpaceTimeFE :: CalcShape called with a mere space IR" in str(e)):
            print("Failed properly")
        else:
            print('Unexpected exception raised:', e)
            raise Exception("Wrong kind of failure")
    else:
        raise Exception("No failure at all")
    
    try:
        test_spacetime_model_spacetime(False, False, True)
    except Exception as e:
        if("TimeVariableCoefficientFunction::Evaluate called with a mere space IR" in str(e)):
            print("Failed properly")
        else:
            print('Unexpected exception raised:', e)
            raise Exception("Wrong kind of failure")
    else:
        raise Exception("No failure at all")

<<<<<<< HEAD
=======
# def test_spacetime_spaceP1_timeCGP1():
#     ngsglobals.msg_level = 1

#     square = SplineGeometry()
#     square.AddRectangle([-1,-1],[1,1])
#     ngmesh = square.GenerateMesh(maxh=0.08, quad_dominated=False)
#     mesh = Mesh (ngmesh)

#     coef_told = Parameter(0)
#     coef_delta_t = Parameter(0)
#     tref = ReferenceTimeVariable()
#     t = coef_told + coef_delta_t*tref

#     r0 = 0.5

#     # position shift of the geometry in time
#     rho =  CoefficientFunction((1/(pi))*sin(2*pi*t))
#     rhoL = lambda t:CoefficientFunction((1/(pi))*sin(2*pi*t))
#     #convection velocity:
#     d_rho = CoefficientFunction(2*cos(2*pi*t))
#     w = CoefficientFunction((0,d_rho)) 

#     # level set
#     r = sqrt(x**2+(y-rho)**2)
#     levelset= r - r0

#     # diffusion coefficient
#     alpha = 1

#     # solution and r.h.s.
#     Q = pi/r0   
#     u_exact = cos(Q*r) * sin(pi*t)
#     u_exactL = lambda t: cos(Q*sqrt(x**2+(y-rhoL(t))**2)) * sin(pi*t)
#     coeff_f = (Q/r * sin(Q*r) + (Q**2) * cos(Q*r)) * sin(pi*t) + pi * cos(Q*r) * cos(pi*t)
#     u_init = u_exact

#     # polynomial order in time
#     k_t = 1
#     # polynomial order in space
#     k_s = 1
#     # spatial FESpace for solution
#     fes1 = H1(mesh, order=k_s)
#     # polynomial order in time for level set approximation
#     lset_order_time = k_t
#     # integration order in time
#     time_order = 2*k_t
#     # time finite element (nodal!)
#     tfe = ScalarTimeFE(k_t) 
#     tfe_i = ScalarTimeFE(k_t, skip_first_node=True) # interior
#     tfe_e = ScalarTimeFE(k_t, only_first_node=True) # exterior (inital values)
#     tfe_t = ScalarTimeFE(k_t-1)                     # test

#     # space-time finite element space
#     st_fes = SpaceTimeFESpace(fes1,tfe, flags = {"dgjumps": True})
#     st_fes_i = SpaceTimeFESpace(fes1,tfe_i, flags = {"dgjumps": True})
#     st_fes_e = SpaceTimeFESpace(fes1,tfe_e, flags = {"dgjumps": True})
#     st_fes_t = SpaceTimeFESpace(fes1,tfe_t, flags = {"dgjumps": True})

#     #Fitted heat equation example
#     tend = 1
#     delta_t = tend/64
#     coef_delta_t.Set(delta_t)
#     tnew = 0
#     told = 0

#     lset_p1 = GridFunction(st_fes)

#     SpaceTimeInterpolateToP1(levelset,tref,lset_p1)

#     lset_top = CreateTimeRestrictedGF(lset_p1,1.0)
#     lset_bottom = CreateTimeRestrictedGF(lset_p1,0.0)

#     gfu_i = GridFunction(st_fes_i)
#     gfu_e = GridFunction(st_fes_e)

#     u_last = CreateTimeRestrictedGF(gfu_e,0)
#     SpaceTimeWeakSet(gfu_e, u_exactL(0.0), fes1)

#     u_i = st_fes_i.TrialFunction()
#     u_e = st_fes_e.TrialFunction()
#     v_t = st_fes_t.TestFunction()

#     h = specialcf.mesh_size

#     lset_neg = { "levelset" : lset_p1, "domain_type" : NEG, "subdivlvl" : 0}
#     lset_neg_bottom = { "levelset" : lset_bottom, "domain_type" : NEG, "subdivlvl" : 0}
#     lset_neg_top = { "levelset" : lset_top, "domain_type" : NEG, "subdivlvl" : 0}

#     def SpaceTimeNegBFI(form):
#         return SymbolicBFI(levelset_domain = lset_neg, form = form, time_order=time_order)

#     ci = CutInfo(mesh,time_order=time_order)

        
#     hasneg_integrators_a_i = []
#     hasneg_integrators_a_e = []
#     hasneg_integrators_f = []
#     patch_integrators_a_i = []
#     patch_integrators_a_e = []

#     for hasneg_integrators_a,u in [(hasneg_integrators_a_i,u_i),(hasneg_integrators_a_e,u_e)]:
#         hasneg_integrators_a.append(SpaceTimeNegBFI(form = -dt(v_t)*u))
#         hasneg_integrators_a.append(SpaceTimeNegBFI(form = -delta_t*InnerProduct(w,grad(v_t))*u))
#         hasneg_integrators_a.append(SpaceTimeNegBFI(form = delta_t*alpha*grad(u)*grad(v_t)))

#     for patch_integrators_a,u in [(patch_integrators_a_i,u_i),(patch_integrators_a_e,u_e)]:
#         patch_integrators_a.append(SymbolicFacetPatchBFI(form = delta_t*1.05*h**(-2)*(u-u.Other())*(v_t-v_t.Other()),
#                                                         skeleton=False, time_order=time_order))

#     hasneg_integrators_a_i.append(SymbolicBFI(levelset_domain = lset_neg_top, form = fix_tref(u_i,1)*fix_tref(v_t,1)))

#     hasneg_integrators_a_e.append(SymbolicBFI(levelset_domain = lset_neg_bottom, form = -fix_tref(u_e,0)*fix_tref(v_t,0)))
#     #hasneg_integrators_f.append(SymbolicLFI(levelset_domain = lset_neg_bottom,form = u_last*fix_tref(v,0)))

#     hasneg_integrators_f.append(SymbolicLFI(levelset_domain = lset_neg, form = delta_t*coeff_f*v_t, time_order=time_order)) 

#     a_i = BilinearForm(trialspace = st_fes_i, testspace = st_fes_t, check_unused=False, symmetric=False)
#     for integrator in hasneg_integrators_a_i + patch_integrators_a_i:
#         a_i += integrator

#     a_e = BilinearForm(trialspace = st_fes_e, testspace = st_fes_t, check_unused=False, symmetric=False)
#     for integrator in hasneg_integrators_a_e + patch_integrators_a_e:
#         a_e += integrator

#     f = LinearForm(st_fes_t)

#     for integrator in hasneg_integrators_f:
#         f += integrator

#     while tend - told > delta_t/2:
#         SpaceTimeInterpolateToP1(levelset,tref,lset_p1)
#         RestrictGFInTime(spacetime_gf=lset_p1,reference_time=0.0,space_gf=lset_bottom)
#         RestrictGFInTime(spacetime_gf=lset_p1,reference_time=1.0,space_gf=lset_top)

#         # update markers in (space-time) mesh
#         ci.Update(lset_p1,time_order=time_order)

#         # re-compute the facets for stabilization:
#         ba_facets = GetFacetsWithNeighborTypes(mesh,a=ci.GetElementsOfType(HASNEG),
#                                                     b=ci.GetElementsOfType(IF))
#         # re-evaluate the "active dofs" in the space time slab
#         active_dofs = GetDofsOfElements(st_fes,ci.GetElementsOfType(HASNEG))

#         # re-set definedonelements-markers according to new markings:
#         for integrator in hasneg_integrators_a_i + hasneg_integrators_a_e + hasneg_integrators_f:
#             integrator.SetDefinedOnElements(ci.GetElementsOfType(HASNEG))
#         for integrator in patch_integrators_a:
#             integrator.SetDefinedOnElements(ba_facets)

#         # assemble linear system
#         a_i.Assemble()
#         a_e.Assemble()
#         f.Assemble()

#         # solve linear system
#         inv = a_i.mat.Inverse(active_dofs,inverse="umfpack")
#         f.vec.data -= a_e.mat * gfu_e.vec
#         gfu_i.vec.data =  inv * f.vec

#         # evaluate upper trace of solution for
#         #  * for error evaluation 
#         #  * upwind-coupling to next time slab
#         RestrictGFInTime(spacetime_gf=gfu_i,reference_time=1.0,space_gf=u_last)   
        
#         SpaceTimeWeakSet(gfu_e, u_last, fes1)
        
#         # update time variable (float and ParameterCL)
#         told = told + delta_t
#         coef_told.Set(told)
        
#         # compute error at end of time slab
#         l2error = sqrt(Integrate(lset_neg_top,(u_exactL(told) -u_last)**2,mesh))
#         # print time and error
#         print("t = {0:10}, l2error = {1:20}".format(told,l2error),end="\n")
#         assert(l2error < 0.3)
#     assert(l2error < 0.08)

>>>>>>> a5cbd671
def test_spacetime_spaceP1_timeDGP1():
    ngsglobals.msg_level = 1

    square = SplineGeometry()
    square.AddRectangle([-1,-1],[1,1])
    ngmesh = square.GenerateMesh(maxh=0.08, quad_dominated=False)
    mesh = Mesh (ngmesh)

    coef_told = Parameter(0)
    coef_delta_t = Parameter(0)
    tref = ReferenceTimeVariable()
    t = coef_told + coef_delta_t*tref

    r0 = 0.5

    # position shift of the geometry in time
    rho =  CoefficientFunction((1/(pi))*sin(2*pi*t))
    rhoL = lambda t:CoefficientFunction((1/(pi))*sin(2*pi*t))
    #convection velocity:
    d_rho = CoefficientFunction(2*cos(2*pi*t))
    w = CoefficientFunction((0,d_rho)) 

    # level set
    r = sqrt(x**2+(y-rho)**2)
    levelset= r - r0

    # diffusion coefficient
    alpha = 1

    # solution and r.h.s.
    Q = pi/r0   
    u_exact = cos(Q*r) * sin(pi*t)
    u_exactL = lambda t: cos(Q*sqrt(x**2+(y-rhoL(t))**2)) * sin(pi*t)
    coeff_f = (Q/r * sin(Q*r) + (Q**2) * cos(Q*r)) * sin(pi*t) + pi * cos(Q*r) * cos(pi*t)
    u_init = u_exact

    # polynomial order in time
    k_t = 1
    # polynomial order in space
    k_s = 1
    # spatial FESpace for solution
    fes1 = H1(mesh, order=k_s)
    # polynomial order in time for level set approximation
    lset_order_time = 1
    # integration order in time
    time_order = 2
    # time finite element (nodal!)
    tfe = ScalarTimeFE(k_t) 
    # space-time finite element space
    st_fes = SpaceTimeFESpace(fes1,tfe, flags = {"dgjumps": True})

    #Unfitted heat equation example
    tend = 1
    delta_t = tend/32
    coef_delta_t.Set(delta_t)
    tnew = 0
    told = 0

    lset_p1 = GridFunction(st_fes)

    SpaceTimeInterpolateToP1(levelset,tref,lset_p1)

    lset_top = CreateTimeRestrictedGF(lset_p1,1.0)
    lset_bottom = CreateTimeRestrictedGF(lset_p1,0.0)

    gfu = GridFunction(st_fes)

    u_last = CreateTimeRestrictedGF(gfu,0)
    u_last.Set(u_exactL(0.))

    u,v = st_fes.TnT()

    h = specialcf.mesh_size

    lset_neg = { "levelset" : lset_p1, "domain_type" : NEG, "subdivlvl" : 0}
    lset_neg_bottom = { "levelset" : lset_bottom, "domain_type" : NEG, "subdivlvl" : 0}
    lset_neg_top = { "levelset" : lset_top, "domain_type" : NEG, "subdivlvl" : 0}

    def SpaceTimeNegBFI(form):
        return SymbolicBFI(levelset_domain = lset_neg, form = form, time_order=time_order)

    ci = CutInfo(mesh,time_order=time_order)

        
    hasneg_integrators_a = []
    hasneg_integrators_f = []
    patch_integrators_a = []
    hasneg_integrators_a.append(SpaceTimeNegBFI(form = delta_t*alpha*grad(u)*grad(v)))
    hasneg_integrators_a.append(SymbolicBFI(levelset_domain = lset_neg_top, form = fix_tref(u,1)*fix_tref(v,1)))
    hasneg_integrators_a.append(SpaceTimeNegBFI(form = -u*dt(v)))
    hasneg_integrators_a.append(SpaceTimeNegBFI(form = -delta_t*u*InnerProduct(w,grad(v))))
    patch_integrators_a.append(SymbolicFacetPatchBFI(form = delta_t*1.05*h**(-2)*(u-u.Other())*(v-v.Other()),
                                                    skeleton=False, time_order=time_order))
    hasneg_integrators_f.append(SymbolicLFI(levelset_domain = lset_neg, form = delta_t*coeff_f*v, time_order=time_order)) 
    hasneg_integrators_f.append(SymbolicLFI(levelset_domain = lset_neg_bottom,form = u_last*fix_tref(v,0)))


    a = BilinearForm(st_fes,check_unused=False,symmetric=False)
    for integrator in hasneg_integrators_a + patch_integrators_a:
        a += integrator

    f = LinearForm(st_fes)

    for integrator in hasneg_integrators_f:
        f += integrator

    while tend - told > delta_t/2:
        SpaceTimeInterpolateToP1(levelset,tref,lset_p1)
        RestrictGFInTime(spacetime_gf=lset_p1,reference_time=0.0,space_gf=lset_bottom)
        RestrictGFInTime(spacetime_gf=lset_p1,reference_time=1.0,space_gf=lset_top)

        # update markers in (space-time) mesh
        ci.Update(lset_p1,time_order=time_order)

        # re-compute the facets for stabilization:
        ba_facets = GetFacetsWithNeighborTypes(mesh,a=ci.GetElementsOfType(HASNEG),
                                                    b=ci.GetElementsOfType(IF))
        # re-evaluate the "active dofs" in the space time slab
        active_dofs = GetDofsOfElements(st_fes,ci.GetElementsOfType(HASNEG))

        # re-set definedonelements-markers according to new markings:
        for integrator in hasneg_integrators_a + hasneg_integrators_f:
            integrator.SetDefinedOnElements(ci.GetElementsOfType(HASNEG))
        for integrator in patch_integrators_a:
            integrator.SetDefinedOnElements(ba_facets)

        # assemble linear system
        a.Assemble()
        f.Assemble()

        # solve linear system
        inv = a.mat.Inverse(active_dofs,inverse="umfpack")
        gfu.vec.data =  inv * f.vec
        

        # evaluate upper trace of solution for
        #  * for error evaluation 
        #  * upwind-coupling to next time slab
        RestrictGFInTime(spacetime_gf=gfu,reference_time=1.0,space_gf=u_last)   

        # update time variable (float and ParameterCL)
        told = told + delta_t
        coef_told.Set(told)
        
        # compute error at end of time slab
        l2error = sqrt(Integrate(lset_neg_top,(u_exactL(told) -u_last)**2,mesh))
        # print time and error
        print("t = {0:10}, l2error = {1:20}".format(told,l2error),end="\n")
        assert(l2error < 0.085)

def area_of_a_sphere_ST_error(n_steps = 8, i=1, structured_mesh=False):
    if structured_mesh:
        length = 1
        mesh = MakeStructured2DMesh(quads=False,nx=2**(i),ny=2**(i),mapping= lambda x,y : (2*length*x-length,2*length*y-length))
    else:
        square = SplineGeometry()
        square.AddRectangle([-1,-1],[1,1])
        ngmesh = square.GenerateMesh(maxh=(1/2)**(i-1), quad_dominated=False)
        mesh = Mesh (ngmesh)

    coef_told = Parameter(0)
    coef_delta_t = Parameter(0)
    tref = ReferenceTimeVariable()
    t = coef_told + coef_delta_t*tref
    
    r0 = 0.9
    r = sqrt(x**2+y**2+t**2)
    
    # level set
    levelset= r - r0
    
    time_order = 1
    fes1 = H1(mesh, order=1)
    tfe = ScalarTimeFE(time_order)
    st_fes = SpaceTimeFESpace(fes1,tfe)
    
    tend = 1
    delta_t = tend/n_steps
    coef_delta_t.Set(delta_t)
    told = 0

    lset_p1 = GridFunction(st_fes)
    
    sum_vol = 0
    sum_int = 0
    for i in range(n_steps):
        SpaceTimeInterpolateToP1(levelset,tref,lset_p1)
    
        val_vol = Integrate({ "levelset" : lset_p1, "domain_type" : NEG}, CoefficientFunction(1.0), mesh, time_order = time_order)
        val_int = Integrate({ "levelset" : lset_p1, "domain_type" : IF}, CoefficientFunction(1.0), mesh, time_order = time_order)
        #print(val_vol, val_int)
        sum_vol += val_vol*delta_t
        sum_int += val_int*delta_t
        
        told = told + delta_t
        coef_told.Set(told)

    print("SUM VOL: ", sum_vol)
    print("VOL: ", 2/3*pi*r0**3)
    vol_err = abs(sum_vol - 2/3*pi*r0**3)
    print("\t\tDIFF: ", vol_err)
    
    print("SUM INT: ", sum_int)
    print("AREA: ", 0.5*pi**2*r0**2)
    int_err = abs(sum_int - 0.5*pi**2*r0**2)
    print("\t\tDIFF: ",int_err)
    return (vol_err, int_err)

@pytest.mark.parametrize("structured", [True, False])
def test_spacetime_area_of_a_sphere(structured):
    
    l2errors_vol = []
    l2errors_int = []
    for i in range(6):
        (n_steps,i) =  (2**(i+2), i+1)
        (vol_err, int_err) = area_of_a_sphere_ST_error(n_steps, i, structured)
        l2errors_vol.append(vol_err)
        l2errors_int.append(int_err)
    
    print("L2 (VOL): ", l2errors_vol)
    eocs_vol = [log(l2errors_vol[i-1]/l2errors_vol[i])/log(2) for i in range(1,len(l2errors_vol))]
    print("EOCS (VOL): ", eocs_vol)
    avg = sum(eocs_vol)/len(eocs_vol)
    print("Average: ", avg)
    assert avg > 1.9
    
    print("L2 (INT): ", l2errors_int)
    eocs_int = [log(l2errors_int[i-1]/l2errors_int[i])/log(2) for i in range(1,len(l2errors_int))]
    print("EOCS (INT): ", eocs_int)
    avg = sum(eocs_int)/len(eocs_int)
    print("Average: ", avg)
    assert avg > 1.9

def area_of_a_hypersphere_ST_error(n_steps = 64, i=1, structured_mesh= True):
    if structured_mesh:
        length = 1
        mesh = MakeStructured3DMesh(hexes=False,nx=2**(i),ny=2**(i), nz=2**(i),mapping= lambda x,y,z : (2*length*x-length,2*length*y-length, 2*length*z - length))
    else:
        cube = CSGeometry()
        cube.Add (OrthoBrick(Pnt(-1,-1,-1), Pnt(1,1,1)))
        ngmesh = cube.GenerateMesh(maxh=(1/2)**(i-1), quad_dominated=False)
        mesh = Mesh (ngmesh)

    coef_told = Parameter(0)
    coef_delta_t = Parameter(0)
    tref = ReferenceTimeVariable()
    t = coef_told + coef_delta_t*tref
    
    r0 = 0.9
    r = sqrt(x**2+y**2+z**2+t**2)
    
    # level set
    levelset= r - r0
    
    time_order = 1
    fes1 = H1(mesh, order=1)
    tfe = ScalarTimeFE(time_order)
    st_fes = SpaceTimeFESpace(fes1,tfe)

    tend = 1
    delta_t = tend/n_steps
    coef_delta_t.Set(delta_t)
    told = 0
    
    lset_p1 = GridFunction(st_fes)
    
    sum_vol = 0
    sum_int = 0
    for i in range(n_steps):
        SpaceTimeInterpolateToP1(levelset,tref,lset_p1)
    
        val_vol = Integrate({ "levelset" : lset_p1, "domain_type" : NEG}, CoefficientFunction(1.0), mesh, time_order = time_order)
        val_int = Integrate({ "levelset" : lset_p1, "domain_type" : IF}, CoefficientFunction(1.0), mesh, time_order = time_order)
        #print(val_vol, val_int)
        sum_vol += val_vol*delta_t
        sum_int += val_int*delta_t
        
        told = told + delta_t
        coef_told.Set(told)

    print("SUM VOL: ", sum_vol)
    print("VOL: ", pi**2/4*r0**4)
    vol_err = abs(sum_vol - pi**2/4*r0**4)
    print("\t\tDIFF: ", vol_err)
    
    print("SUM INT: ", sum_int)
    print("AREA: ", 8/3*pi*r0**3)
    int_err = abs(sum_int - 8/3*pi*r0**3)
    print("\t\tDIFF: ", int_err)
    return (vol_err, int_err)

@pytest.mark.parametrize("structured", [True, False])
def test_spacetime_area_of_a_hypersphere(structured):
    l2errors_vol = []
    l2errors_int = []
    for i in range(3):
        (n_steps,i) =  (2**(i+3), i+2)
        (vol_err, int_err) = area_of_a_hypersphere_ST_error(n_steps, i, structured)
        l2errors_vol.append(vol_err)
        l2errors_int.append(int_err)
    
    print("L2 (VOL): ", l2errors_vol)
    eocs_vol = [log(l2errors_vol[i-1]/l2errors_vol[i])/log(2) for i in range(1,len(l2errors_vol))]
    print("EOCS (VOL): ", eocs_vol)
    avg = sum(eocs_vol)/len(eocs_vol)
    print("Average: ", avg)
    assert avg > 1.9
    
    print("L2 (INT): ", l2errors_int)
    eocs_int = [log(l2errors_int[i-1]/l2errors_int[i])/log(2) for i in range(1,len(l2errors_int))]
    print("EOCS (INT): ", eocs_int)
    avg = sum(eocs_int)/len(eocs_int)
    print("Average: ", avg)
    assert avg > 1.9<|MERGE_RESOLUTION|>--- conflicted
+++ resolved
@@ -179,186 +179,6 @@
     else:
         raise Exception("No failure at all")
 
-<<<<<<< HEAD
-=======
-# def test_spacetime_spaceP1_timeCGP1():
-#     ngsglobals.msg_level = 1
-
-#     square = SplineGeometry()
-#     square.AddRectangle([-1,-1],[1,1])
-#     ngmesh = square.GenerateMesh(maxh=0.08, quad_dominated=False)
-#     mesh = Mesh (ngmesh)
-
-#     coef_told = Parameter(0)
-#     coef_delta_t = Parameter(0)
-#     tref = ReferenceTimeVariable()
-#     t = coef_told + coef_delta_t*tref
-
-#     r0 = 0.5
-
-#     # position shift of the geometry in time
-#     rho =  CoefficientFunction((1/(pi))*sin(2*pi*t))
-#     rhoL = lambda t:CoefficientFunction((1/(pi))*sin(2*pi*t))
-#     #convection velocity:
-#     d_rho = CoefficientFunction(2*cos(2*pi*t))
-#     w = CoefficientFunction((0,d_rho)) 
-
-#     # level set
-#     r = sqrt(x**2+(y-rho)**2)
-#     levelset= r - r0
-
-#     # diffusion coefficient
-#     alpha = 1
-
-#     # solution and r.h.s.
-#     Q = pi/r0   
-#     u_exact = cos(Q*r) * sin(pi*t)
-#     u_exactL = lambda t: cos(Q*sqrt(x**2+(y-rhoL(t))**2)) * sin(pi*t)
-#     coeff_f = (Q/r * sin(Q*r) + (Q**2) * cos(Q*r)) * sin(pi*t) + pi * cos(Q*r) * cos(pi*t)
-#     u_init = u_exact
-
-#     # polynomial order in time
-#     k_t = 1
-#     # polynomial order in space
-#     k_s = 1
-#     # spatial FESpace for solution
-#     fes1 = H1(mesh, order=k_s)
-#     # polynomial order in time for level set approximation
-#     lset_order_time = k_t
-#     # integration order in time
-#     time_order = 2*k_t
-#     # time finite element (nodal!)
-#     tfe = ScalarTimeFE(k_t) 
-#     tfe_i = ScalarTimeFE(k_t, skip_first_node=True) # interior
-#     tfe_e = ScalarTimeFE(k_t, only_first_node=True) # exterior (inital values)
-#     tfe_t = ScalarTimeFE(k_t-1)                     # test
-
-#     # space-time finite element space
-#     st_fes = SpaceTimeFESpace(fes1,tfe, flags = {"dgjumps": True})
-#     st_fes_i = SpaceTimeFESpace(fes1,tfe_i, flags = {"dgjumps": True})
-#     st_fes_e = SpaceTimeFESpace(fes1,tfe_e, flags = {"dgjumps": True})
-#     st_fes_t = SpaceTimeFESpace(fes1,tfe_t, flags = {"dgjumps": True})
-
-#     #Fitted heat equation example
-#     tend = 1
-#     delta_t = tend/64
-#     coef_delta_t.Set(delta_t)
-#     tnew = 0
-#     told = 0
-
-#     lset_p1 = GridFunction(st_fes)
-
-#     SpaceTimeInterpolateToP1(levelset,tref,lset_p1)
-
-#     lset_top = CreateTimeRestrictedGF(lset_p1,1.0)
-#     lset_bottom = CreateTimeRestrictedGF(lset_p1,0.0)
-
-#     gfu_i = GridFunction(st_fes_i)
-#     gfu_e = GridFunction(st_fes_e)
-
-#     u_last = CreateTimeRestrictedGF(gfu_e,0)
-#     SpaceTimeWeakSet(gfu_e, u_exactL(0.0), fes1)
-
-#     u_i = st_fes_i.TrialFunction()
-#     u_e = st_fes_e.TrialFunction()
-#     v_t = st_fes_t.TestFunction()
-
-#     h = specialcf.mesh_size
-
-#     lset_neg = { "levelset" : lset_p1, "domain_type" : NEG, "subdivlvl" : 0}
-#     lset_neg_bottom = { "levelset" : lset_bottom, "domain_type" : NEG, "subdivlvl" : 0}
-#     lset_neg_top = { "levelset" : lset_top, "domain_type" : NEG, "subdivlvl" : 0}
-
-#     def SpaceTimeNegBFI(form):
-#         return SymbolicBFI(levelset_domain = lset_neg, form = form, time_order=time_order)
-
-#     ci = CutInfo(mesh,time_order=time_order)
-
-        
-#     hasneg_integrators_a_i = []
-#     hasneg_integrators_a_e = []
-#     hasneg_integrators_f = []
-#     patch_integrators_a_i = []
-#     patch_integrators_a_e = []
-
-#     for hasneg_integrators_a,u in [(hasneg_integrators_a_i,u_i),(hasneg_integrators_a_e,u_e)]:
-#         hasneg_integrators_a.append(SpaceTimeNegBFI(form = -dt(v_t)*u))
-#         hasneg_integrators_a.append(SpaceTimeNegBFI(form = -delta_t*InnerProduct(w,grad(v_t))*u))
-#         hasneg_integrators_a.append(SpaceTimeNegBFI(form = delta_t*alpha*grad(u)*grad(v_t)))
-
-#     for patch_integrators_a,u in [(patch_integrators_a_i,u_i),(patch_integrators_a_e,u_e)]:
-#         patch_integrators_a.append(SymbolicFacetPatchBFI(form = delta_t*1.05*h**(-2)*(u-u.Other())*(v_t-v_t.Other()),
-#                                                         skeleton=False, time_order=time_order))
-
-#     hasneg_integrators_a_i.append(SymbolicBFI(levelset_domain = lset_neg_top, form = fix_tref(u_i,1)*fix_tref(v_t,1)))
-
-#     hasneg_integrators_a_e.append(SymbolicBFI(levelset_domain = lset_neg_bottom, form = -fix_tref(u_e,0)*fix_tref(v_t,0)))
-#     #hasneg_integrators_f.append(SymbolicLFI(levelset_domain = lset_neg_bottom,form = u_last*fix_tref(v,0)))
-
-#     hasneg_integrators_f.append(SymbolicLFI(levelset_domain = lset_neg, form = delta_t*coeff_f*v_t, time_order=time_order)) 
-
-#     a_i = BilinearForm(trialspace = st_fes_i, testspace = st_fes_t, check_unused=False, symmetric=False)
-#     for integrator in hasneg_integrators_a_i + patch_integrators_a_i:
-#         a_i += integrator
-
-#     a_e = BilinearForm(trialspace = st_fes_e, testspace = st_fes_t, check_unused=False, symmetric=False)
-#     for integrator in hasneg_integrators_a_e + patch_integrators_a_e:
-#         a_e += integrator
-
-#     f = LinearForm(st_fes_t)
-
-#     for integrator in hasneg_integrators_f:
-#         f += integrator
-
-#     while tend - told > delta_t/2:
-#         SpaceTimeInterpolateToP1(levelset,tref,lset_p1)
-#         RestrictGFInTime(spacetime_gf=lset_p1,reference_time=0.0,space_gf=lset_bottom)
-#         RestrictGFInTime(spacetime_gf=lset_p1,reference_time=1.0,space_gf=lset_top)
-
-#         # update markers in (space-time) mesh
-#         ci.Update(lset_p1,time_order=time_order)
-
-#         # re-compute the facets for stabilization:
-#         ba_facets = GetFacetsWithNeighborTypes(mesh,a=ci.GetElementsOfType(HASNEG),
-#                                                     b=ci.GetElementsOfType(IF))
-#         # re-evaluate the "active dofs" in the space time slab
-#         active_dofs = GetDofsOfElements(st_fes,ci.GetElementsOfType(HASNEG))
-
-#         # re-set definedonelements-markers according to new markings:
-#         for integrator in hasneg_integrators_a_i + hasneg_integrators_a_e + hasneg_integrators_f:
-#             integrator.SetDefinedOnElements(ci.GetElementsOfType(HASNEG))
-#         for integrator in patch_integrators_a:
-#             integrator.SetDefinedOnElements(ba_facets)
-
-#         # assemble linear system
-#         a_i.Assemble()
-#         a_e.Assemble()
-#         f.Assemble()
-
-#         # solve linear system
-#         inv = a_i.mat.Inverse(active_dofs,inverse="umfpack")
-#         f.vec.data -= a_e.mat * gfu_e.vec
-#         gfu_i.vec.data =  inv * f.vec
-
-#         # evaluate upper trace of solution for
-#         #  * for error evaluation 
-#         #  * upwind-coupling to next time slab
-#         RestrictGFInTime(spacetime_gf=gfu_i,reference_time=1.0,space_gf=u_last)   
-        
-#         SpaceTimeWeakSet(gfu_e, u_last, fes1)
-        
-#         # update time variable (float and ParameterCL)
-#         told = told + delta_t
-#         coef_told.Set(told)
-        
-#         # compute error at end of time slab
-#         l2error = sqrt(Integrate(lset_neg_top,(u_exactL(told) -u_last)**2,mesh))
-#         # print time and error
-#         print("t = {0:10}, l2error = {1:20}".format(told,l2error),end="\n")
-#         assert(l2error < 0.3)
-#     assert(l2error < 0.08)
-
->>>>>>> a5cbd671
 def test_spacetime_spaceP1_timeDGP1():
     ngsglobals.msg_level = 1
 
