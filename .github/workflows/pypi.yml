--- conflicted
+++ resolved
@@ -4,17 +4,9 @@
   push:
     branches:
       - master
-<<<<<<< HEAD
-  release:
-    types:
-      - published
-
-=======
-      - release
     tags:
       - '*'
       
->>>>>>> e72f687a
 jobs:
   build_wheels:
     name: Build wheels on ${{ matrix.os }}
