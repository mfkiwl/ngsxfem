#pragma once

/// from ngsolve
#include <comp.hpp>

using namespace ngbla;

enum SWAP_DIMENSIONS_POLICY {FIRST_ALLOWED, FIND_OPTIMAL, ALWAYS_NONE};

// /// domain types: two domains: POS/NEG and the diving interface IF
// enum DOMAIN_TYPE { POS = 0, NEG = 1, IF = 2};

/// domain types: two domains, POS/NEG and the diving interface IF
enum DOMAIN_TYPE {  NEG = 0,
                    POS = 1,
                    IF = 2,
};

/// domain types: two domains, POS/NEG and the diving interface IF and all combinations of these:
enum COMBINED_DOMAIN_TYPE {  CDOM_NO = 0,
                             CDOM_NEG = 1,
                             CDOM_POS = 2,
                             CDOM_UNCUT = 3,
                             CDOM_IF = 4,
                             CDOM_HASNEG = 5,
                             CDOM_HASPOS = 6,
                             CDOM_ANY = 7
};

const int N_COMBINED_DOMAIN_TYPES = 8;
const ArrayMem<COMBINED_DOMAIN_TYPE,
            N_COMBINED_DOMAIN_TYPES> all_cdts = {CDOM_NO,CDOM_NEG,CDOM_POS,CDOM_UNCUT,
                                                 CDOM_IF,CDOM_HASNEG,CDOM_HASPOS,CDOM_ANY};



INLINE COMBINED_DOMAIN_TYPE TO_CDT(DOMAIN_TYPE a) {
  if (a == NEG)
    return CDOM_NEG;
  else if (a == POS)
    return CDOM_POS;
  else
    return CDOM_IF;
}

INLINE COMBINED_DOMAIN_TYPE operator|(DOMAIN_TYPE a,DOMAIN_TYPE b)
{
  auto p = char(TO_CDT(a));
  auto q = char(TO_CDT(b));
  return COMBINED_DOMAIN_TYPE(p|q);
}

INLINE COMBINED_DOMAIN_TYPE operator&(DOMAIN_TYPE a,DOMAIN_TYPE b)
{
  auto p = char(TO_CDT(a));
  auto q = char(TO_CDT(b));
  return COMBINED_DOMAIN_TYPE(p&q);
}

INLINE COMBINED_DOMAIN_TYPE operator~(COMBINED_DOMAIN_TYPE a)
{
  return COMBINED_DOMAIN_TYPE(~char(a));
}

INLINE DOMAIN_TYPE INVERT( DOMAIN_TYPE dt)
{
  if (dt == IF)
  {
    return IF;
  }
  else
  {
    if (dt == NEG)
      return POS;
    else
      return NEG;
  }
}

/// time domain types: Interval or one of the two of its ends (bottom / top)
enum TIME_DOMAIN_TYPE {  BOTTOM = 0,
                         TOP = 1,
                         INTERVAL = 2
};


void IterateRange (int ne, LocalHeap & clh, const function<void(int,LocalHeap&)> & func);

const int SPACETIME_SANITY_CHECK_NR = -9;

INLINE void MarkAsSpaceTimeIntegrationPoint(ngcomp::IntegrationPoint & ip)
{
#ifdef SPACETIME_SANITY_CHECKS                    
  ip.SetNr(SPACETIME_SANITY_CHECK_NR);
#endif  
}

INLINE bool IsSpaceTimeIntegrationPoint(const ngcomp::IntegrationPoint & ip)
{
#ifdef SPACETIME_SANITY_CHECKS                    
  return (ip.Nr() == SPACETIME_SANITY_CHECK_NR);
#else
  return true;
#endif
}

ostream & operator<< (ostream & ost, DOMAIN_TYPE dt);
ostream & operator<< (ostream & ost, COMBINED_DOMAIN_TYPE cdt);

class GlobalNgsxfemVariables {
public:
    double EPS_STCR_LSET_PERTUBATION;
    double EPS_STCR_ROOT_SEARCH_BISECTION;
    double EPS_INTERPOLATE_TO_P1;
    double EPS_STFES_RESTRICT_GF;
    double EPS_SHIFTED_EVAL;
    double EPS_FACET_PATCH_INTEGRATOR;

    int NEWTON_ITER_TRESHOLD;
<<<<<<< HEAD

    bool DO_NAIVE_TIMEINT;
    int NAIVE_TIMEINT_SUBDIVS;
    int NAIVE_TIMEINT_ORDER;

    ngsxfem_parameters();
=======
    
    GlobalNgsxfemVariables();
>>>>>>> 4a4a19e4
    
    void SetDefaults();
    void MultiplyAllEps(double fac);
    void Output();
};

extern GlobalNgsxfemVariables globxvar;<|MERGE_RESOLUTION|>--- conflicted
+++ resolved
@@ -117,17 +117,12 @@
     double EPS_FACET_PATCH_INTEGRATOR;
 
     int NEWTON_ITER_TRESHOLD;
-<<<<<<< HEAD
 
     bool DO_NAIVE_TIMEINT;
     int NAIVE_TIMEINT_SUBDIVS;
     int NAIVE_TIMEINT_ORDER;
 
-    ngsxfem_parameters();
-=======
-    
     GlobalNgsxfemVariables();
->>>>>>> 4a4a19e4
     
     void SetDefaults();
     void MultiplyAllEps(double fac);
