#include <python_ngstd.hpp>

/// from ngsolve
#include <solve.hpp>
#include <comp.hpp>
#include <fem.hpp>

#include "../utils/bitarraycf.hpp"
#include "../utils/restrictedblf.hpp"
#include "../utils/p1interpol.hpp"
#include "../utils/xprolongation.hpp"
#include "../utils/restrictedfespace.hpp"
#include "../utils/ngsxstd.hpp"

GlobalNgsxfemVariables globxvar;

using namespace ngcomp;
typedef shared_ptr<BitArray> PyBA;

 auto rblf_string_T = docu_string(R"raw_string(
A restricted bilinear form is a bilinear form with a reduced MatrixGraph
compared to the usual BilinearForm. BitArray(s) define on which elements/facets entries will be
created.

Use cases:

 * ghost penalty type stabilization:
    Facet-stabilization that are introduced only act on a few facets in the mesh. By providing the
    information on the corresponding facets, these additional couplings will only be introduced
    where necessary.

 * fictitious domain methods:
    When PDE problems are only solved on a part of a domain while a finite element space is used
    that is still defined on the whole domain, a BitArray can be used to mark the 'active' part of
    the mesh.

Parameters

space (trialspace) : ngsolve.FESpace
  finite element space on which the bilinear form is defined 
  (trial space and (if no test space is defined) test space).

testspace : ngsolve.FESpace
  finite element space on which the bilinear form is defined
  (test space).

name : string
  name of the bilinear form

element_restriction : ngsolve.BitArray
  BitArray defining the 'active mesh' element-wise

facet_restriction : ngsolve.BitArray
  BitArray defining the 'active facets'. This is only relevant if FESpace has DG-terms (dgjumps=True)

kwargs : keyword args 
  additional arguments that are passed to bilinear form (in form of flags)
)raw_string");

template <class TM,class TV>
void declare_RestrictedBilinearForm(py::module &m, std::string const &typestr) {
using Rbfi_TT = RestrictedBilinearForm<TM,TV>;
std::string pyclass_name_T = std::string("RestrictedBilinearForm") + typestr;

py::class_<Rbfi_TT, shared_ptr<Rbfi_TT>, BilinearForm> rblf_T(m, pyclass_name_T.c_str(),docu_string(R"raw_string(BilinearForm restricted on a set of elements and facets.
)raw_string") , py::dynamic_attr());

rblf_T.def(py::init([](shared_ptr<FESpace> fes,
      const string & aname,
      py::object ael_restriction,
      py::object afac_restriction,
      py::kwargs kwargs)
  {
    auto flags = CreateFlagsFromKwArgs(kwargs);

    shared_ptr<BitArray> el_restriction = nullptr;
    shared_ptr<BitArray> fac_restriction = nullptr;
    if (py::extract<PyBA> (ael_restriction).check())
      el_restriction = py::extract<PyBA>(ael_restriction)();

    if (py::extract<PyBA> (afac_restriction).check())
      fac_restriction = py::extract<PyBA>(afac_restriction)();

    auto biform = make_shared<Rbfi_TT> (fes, aname, el_restriction, fac_restriction, flags);
    return biform;
  }),
  py::arg("space"),
  py::arg("name") = "bfa",
  py::arg("element_restriction") = DummyArgument(),
  py::arg("facet_restriction") = DummyArgument(),
  rblf_string_T)
.def(py::init([](shared_ptr<FESpace> fes1,
   shared_ptr<FESpace> fes2,
   const string & aname,
   py::object ael_restriction,
   py::object afac_restriction,
   py::kwargs kwargs)
{
   auto flags = CreateFlagsFromKwArgs(kwargs);
   shared_ptr<BitArray> el_restriction = nullptr;
   shared_ptr<BitArray> fac_restriction = nullptr;
   if (py::extract<PyBA> (ael_restriction).check())
     el_restriction = py::extract<PyBA>(ael_restriction)();

   if (py::extract<PyBA> (afac_restriction).check())
     fac_restriction = py::extract<PyBA>(afac_restriction)();

   auto biform = make_shared<Rbfi_TT> (fes1, fes2, aname, el_restriction, fac_restriction, flags);
   return biform;
}),
py::arg("trialspace"),
py::arg("testspace"),
py::arg("name") = "bfa",
py::arg("element_restriction") = DummyArgument(),
py::arg("facet_restriction") = DummyArgument(),
rblf_string_T)        
.def_property("element_restriction", 
	  &Rbfi_TT::GetElementRestriction,
	  &Rbfi_TT::SetElementRestriction, "element restriction")
.def_property("facet_restriction", 
	  &Rbfi_TT::GetFacetRestriction,
	  &Rbfi_TT::SetFacetRestriction, "facet restriction");
}



void ExportNgsx_utils(py::module &m)
{
  typedef shared_ptr<CoefficientFunction> PyCF;
  typedef GridFunction GF;
  typedef shared_ptr<GF> PyGF;

  m.def("InterpolateToP1",  [] (PyGF gf_ho, PyGF gf_p1, double eps_perturbation, int heapsize)
        {
          InterpolateP1 interpol(gf_ho, gf_p1);
          LocalHeap lh (heapsize, "InterpolateP1-Heap");
          interpol.Do(lh, eps_perturbation);
        } ,
        py::arg("gf_ho")=NULL,py::arg("gf_p1")=NULL,
        py::arg("eps_perturbation")=globxvar.EPS_INTERPOLATE_TO_P1,
        py::arg("heapsize")=1000000,
        docu_string(R"raw_string(
Takes the vertex values of a GridFunction (also possible with a CoefficentFunction) and puts them
into a piecewise (multi-) linear function.

Parameters

gf_ho : ngsolve.GridFunction
  Function to interpolate

gf_p1 : ngsolve.GridFunction
  Function to interpolate to (should be P1)

eps_perturbation : float
  If the absolute value if the function is smaller than eps_perturbation, it will be set to
  eps_perturbation. Thereby, exact and close-to zeros at vertices are avoided (Useful to reduce cut
  configurations for level set based methods).

heapsize : int
  heapsize of local computations.
)raw_string")
    )
    ;

  m.def("InterpolateToP1",  [] (PyCF coef, PyGF gf_p1, double eps_perturbation, int heapsize)
        {
          InterpolateP1 interpol(coef, gf_p1);
          LocalHeap lh (heapsize, "InterpolateP1-Heap");
          interpol.Do(lh, eps_perturbation);
        } ,
        py::arg("coef"),py::arg("gf"),
        py::arg("eps_perturbation")=globxvar.EPS_INTERPOLATE_TO_P1, py::arg("heapsize")=1000000,
        docu_string(R"raw_string(
Takes the vertex values of a CoefficentFunction) and puts them into a piecewise (multi-) linear
function.

Parameters

coef : ngsolve.CoefficientFunction
  Function to interpolate

gf_p1 : ngsolve.GridFunction
  Function to interpolate to (should be P1)

eps_perturbation : float
  If the absolute value if the function is smaller than eps_perturbation, it will be set to
  eps_perturbation. Thereby, exact and close-to zeros at vertices are avoided (Useful to reduce cut
  configurations for level set based methods).

heapsize : int
  heapsize of local computations.
)raw_string")
    )
    ;

  // Export RestrictedBilinearForm for different data types 
  declare_RestrictedBilinearForm<double,double>(m,"Double");
  declare_RestrictedBilinearForm<Complex,Complex>(m,"Complex");

  m.def("CompoundBitArray",
        [] (py::list balist)
        {
          size_t cnt = 0;
          for( auto aba : balist )
          {
            shared_ptr<BitArray> ba = py::extract<PyBA>(aba)();
            cnt += ba->Size();
          }
          shared_ptr<BitArray> res = make_shared<BitArray>(cnt);
          res->Clear();
          size_t offset = 0;
          for( auto aba : balist )
          {
            shared_ptr<BitArray> ba = py::extract<PyBA>(aba)();
            for (size_t i = 0; i < ba->Size(); ++i)
            {
              if (ba->Test(i))
                res->SetBit(offset+i);
            }
            offset += ba->Size();
          }
          return res;
        } ,
        py::arg("balist"),
        docu_string(R"raw_string(
Takes a list of BitArrays and merges them to one larger BitArray. Can be useful for
CompoundFESpaces.
)raw_string")
    );

<<<<<<< HEAD
  m.def("ExportNGSXParams", [ ] () {
      return &params;
  });

  py::class_<ngsxfem_parameters>(m, "ngsxfem_parameters")
          .def_readwrite("EPS_STCR_LSET_PERTUBATION", &ngsxfem_parameters::EPS_STCR_LSET_PERTUBATION)
          .def_readwrite("EPS_STCR_ROOT_SEARCH_BISECTION", &ngsxfem_parameters::EPS_STCR_ROOT_SEARCH_BISECTION)
          .def_readwrite("EPS_INTERPOLATE_TO_P1", &ngsxfem_parameters::EPS_INTERPOLATE_TO_P1)
          .def_readwrite("EPS_STFES_RESTRICT_GF", &ngsxfem_parameters::EPS_STFES_RESTRICT_GF)
          .def_readwrite("EPS_SHIFTED_EVAL", &ngsxfem_parameters::EPS_SHIFTED_EVAL)
          .def_readwrite("EPS_FACET_PATCH_INTEGRATOR", &ngsxfem_parameters::EPS_FACET_PATCH_INTEGRATOR)
          .def_readwrite("NEWTON_ITER_TRESHOLD", &ngsxfem_parameters::NEWTON_ITER_TRESHOLD)
          .def_readwrite("DO_NAIVE_TIMEINT", &ngsxfem_parameters::DO_NAIVE_TIMEINT)
          .def_readwrite("NAIVE_TIMEINT_ORDER", &ngsxfem_parameters::NAIVE_TIMEINT_ORDER)
          .def_readwrite("NAIVE_TIMEINT_SUBDIVS", &ngsxfem_parameters::NAIVE_TIMEINT_SUBDIVS)
          .def("MultiplyAllEps", &ngsxfem_parameters::MultiplyAllEps)
          .def("Output", &ngsxfem_parameters::Output)
          .def("SetDefaults", &ngsxfem_parameters::SetDefaults);
=======
  py::class_<GlobalNgsxfemVariables>(m, "GlobalNgsxfemVariables")
          .def_readwrite("eps_spacetime_lset_perturbation", &GlobalNgsxfemVariables::EPS_STCR_LSET_PERTUBATION)
          .def_readwrite("eps_spacetime_cutrule_bisection", &GlobalNgsxfemVariables::EPS_STCR_ROOT_SEARCH_BISECTION)
          .def_readwrite("eps_P1_perturbation", &GlobalNgsxfemVariables::EPS_INTERPOLATE_TO_P1)
          .def_readwrite("eps_spacetime_fes_node", &GlobalNgsxfemVariables::EPS_STFES_RESTRICT_GF)
          .def_readwrite("eps_shifted_eval", &GlobalNgsxfemVariables::EPS_SHIFTED_EVAL)
          .def_readwrite("eps_facetpatch_ips", &GlobalNgsxfemVariables::EPS_FACET_PATCH_INTEGRATOR)
          .def_readwrite("newton_maxiter", &GlobalNgsxfemVariables::NEWTON_ITER_TRESHOLD)
          .def("MultiplyAllEps", &GlobalNgsxfemVariables::MultiplyAllEps)
          .def("Output", &GlobalNgsxfemVariables::Output)
          .def("SetDefaults", &GlobalNgsxfemVariables::SetDefaults);
>>>>>>> 4a4a19e4
  
  m.attr("ngsxfemglobals") = py::cast(&globxvar);

  typedef shared_ptr<BitArrayCoefficientFunction> PyBACF;
  py::class_<BitArrayCoefficientFunction, PyBACF, CoefficientFunction>
    (m, "BitArrayCF",
        docu_string(R"raw_string(
CoefficientFunction that evaluates a BitArray. On elements with an index i where the BitArray
evaluates to true the CoefficientFunction will evaluate as 1, otherwise as 0.

Similar functionality (also for facets) can be obtained with IndicatorCF.
)raw_string"))
    .def("__init__",
         [](BitArrayCoefficientFunction *instance, shared_ptr<BitArray> ba)
         {
           new (instance) BitArrayCoefficientFunction (ba);
         },
         py::arg("bitarray")
      );

  py::class_<RestrictedFESpace, shared_ptr<RestrictedFESpace>, CompressedFESpace>(m, "Restrict",
	docu_string(R"delimiter(Wrapper Finite Element Spaces.
The restricted fespace is a wrapper around a standard fespace which removes dofs from marked elements.

Parameters:

fespace : ngsolve.comp.FESpace
    finite element space

active_els : BitArray or None
    Only use dofs from these elements
)delimiter"))
    .def(py::init([] (shared_ptr<FESpace> & fes,
                      py::object active_els)
                  {
                    // shared_ptr<CompoundFESpace> compspace = dynamic_pointer_cast<CompoundFESpace> (fes);
                    // if (compspace)
                      // cout << "yes, we can also compress a CompoundFESpace" << endl;
                    // throw py::type_error("cannot apply compression on CompoundFESpace - Use CompressCompound(..)");
                    auto ret = make_shared<RestrictedFESpace> (fes);
                    shared_ptr<BitArray> actdofs = nullptr;
                    if (! py::extract<DummyArgument> (active_els).check())
                      dynamic_pointer_cast<RestrictedFESpace>(ret)->SetActiveElements(py::extract<shared_ptr<BitArray>>(active_els)());
                    ret->Update();
                    ret->FinalizeUpdate();
                    return ret;                    
                  }), py::arg("fespace"), py::arg("active_elements")=DummyArgument())
    .def("GetBaseSpace", [](RestrictedFESpace & self)
         {
           return self.GetBaseSpace();
         })
    .def(py::pickle([](const RestrictedFESpace* restr_fes)
                    {
                      return py::make_tuple(restr_fes->GetBaseSpace(),restr_fes->GetActiveElements());
                    },
                    [] (py::tuple state) -> shared_ptr<RestrictedFESpace>
                    {
                      auto fes = make_shared<RestrictedFESpace>(state[0].cast<shared_ptr<FESpace>>());
                      if (state[1].cast<shared_ptr<BitArray>>())
                        fes->SetActiveElements(state[1].cast<shared_ptr<BitArray>>());
                      fes->Update();
                      fes->FinalizeUpdate();
                      return fes;
                    }))
    .def_property("active_elements", 
                    &RestrictedFESpace::GetActiveElements,
                    &RestrictedFESpace::SetActiveElements, "active elements")

    ;









  typedef shared_ptr<P1Prolongation> PyP1P;
  py::class_<P1Prolongation, PyP1P, Prolongation>
    (m, "P1Prolongation",
        docu_string(R"raw_string(
Prolongation for P1-type spaces (with possibly inactive dofs) --- 
As is asks the fespace for dofs to vertices at several occasions the 
current implementation is not very fast and should be primarily used
for prototype and testing...
)raw_string"))
    .def("__init__",
         [](P1Prolongation *instance, shared_ptr<MeshAccess> ma)
         {
           new (instance) P1Prolongation (ma);
         },
         py::arg("mesh"))
    .def("Update",
         [](shared_ptr<P1Prolongation> p1p, shared_ptr<FESpace> fes)
         {
           p1p -> Update(*fes);
         },
         py::arg("space")
      );

      typedef shared_ptr<P2Prolongation> PyP2P;
  py::class_<P2Prolongation, PyP2P, Prolongation>
    (m, "P2Prolongation",
        docu_string(R"raw_string(
Prolongation for P2 spaces (with possibly inactive dofs) --- 
As is asks the fespace for dofs to vertices at several occasions the 
current implementation is not very fast and should be primarily used
for prototype and testing...
)raw_string"))
    .def("__init__",
         [](P2Prolongation *instance, shared_ptr<MeshAccess> ma)
         {
           new (instance) P2Prolongation (ma);
         },
         py::arg("mesh"))
    .def("Update",
         [](shared_ptr<P2Prolongation> p2p, shared_ptr<FESpace> fes)
         {
           p2p -> Update(*fes);
         },
         py::arg("space")
      );


      typedef shared_ptr<P2CutProlongation> PyP2CutP;
  py::class_<P2CutProlongation, PyP2CutP, Prolongation>
    (m, "P2CutProlongation",
        docu_string(R"raw_string(
Prolongation for P2 spaces (with possibly inactive dofs) --- 
As is asks the fespace for dofs to vertices at several occasions the 
current implementation is not very fast and should be primarily used
for prototype and testing...
)raw_string"))
    .def("__init__",
         [](P2CutProlongation *instance, shared_ptr<MeshAccess> ma)
         {
           new (instance) P2CutProlongation (ma);
         },
         py::arg("mesh"))
    .def("Update",
         [](shared_ptr<P2CutProlongation> p2p, shared_ptr<FESpace> fes)
         {
           p2p -> Update(*fes);
         },
         py::arg("space")
      );

    typedef shared_ptr<CompoundProlongation> PyCProl;
    py::class_< CompoundProlongation, PyCProl, Prolongation>
    ( m, "CompoundProlongation", 
     docu_string(R"raw_string(prolongation for compound spaces)raw_string"))
     .def("__init__",
          [](CompoundProlongation *instance, const FESpace *fes)
          {
            new (instance) CompoundProlongation( dynamic_cast<const CompoundFESpace*>(fes) );
          },
          py::arg("compoundFESpace"))
      .def("Update", &CompoundProlongation::Update, py::arg("fespace"))
      .def ("Prolongate", &CompoundProlongation::ProlongateInline, py::arg("finelevel"), py::arg("vec"))
      .def ("Restrict", &CompoundProlongation::RestrictInline, py::arg("finelevel"), py::arg("vec"))
      .def ("AddProlongation", [](shared_ptr<CompoundProlongation> cprol, shared_ptr<Prolongation> prol )
            { cprol -> AddProlongation( prol ); }, py::arg("p1prol")
          );
      //.def ("AddProlongation" &CompoundProlongation::AddProlongation, py::arg("prol"));


}<|MERGE_RESOLUTION|>--- conflicted
+++ resolved
@@ -228,26 +228,6 @@
 )raw_string")
     );
 
-<<<<<<< HEAD
-  m.def("ExportNGSXParams", [ ] () {
-      return &params;
-  });
-
-  py::class_<ngsxfem_parameters>(m, "ngsxfem_parameters")
-          .def_readwrite("EPS_STCR_LSET_PERTUBATION", &ngsxfem_parameters::EPS_STCR_LSET_PERTUBATION)
-          .def_readwrite("EPS_STCR_ROOT_SEARCH_BISECTION", &ngsxfem_parameters::EPS_STCR_ROOT_SEARCH_BISECTION)
-          .def_readwrite("EPS_INTERPOLATE_TO_P1", &ngsxfem_parameters::EPS_INTERPOLATE_TO_P1)
-          .def_readwrite("EPS_STFES_RESTRICT_GF", &ngsxfem_parameters::EPS_STFES_RESTRICT_GF)
-          .def_readwrite("EPS_SHIFTED_EVAL", &ngsxfem_parameters::EPS_SHIFTED_EVAL)
-          .def_readwrite("EPS_FACET_PATCH_INTEGRATOR", &ngsxfem_parameters::EPS_FACET_PATCH_INTEGRATOR)
-          .def_readwrite("NEWTON_ITER_TRESHOLD", &ngsxfem_parameters::NEWTON_ITER_TRESHOLD)
-          .def_readwrite("DO_NAIVE_TIMEINT", &ngsxfem_parameters::DO_NAIVE_TIMEINT)
-          .def_readwrite("NAIVE_TIMEINT_ORDER", &ngsxfem_parameters::NAIVE_TIMEINT_ORDER)
-          .def_readwrite("NAIVE_TIMEINT_SUBDIVS", &ngsxfem_parameters::NAIVE_TIMEINT_SUBDIVS)
-          .def("MultiplyAllEps", &ngsxfem_parameters::MultiplyAllEps)
-          .def("Output", &ngsxfem_parameters::Output)
-          .def("SetDefaults", &ngsxfem_parameters::SetDefaults);
-=======
   py::class_<GlobalNgsxfemVariables>(m, "GlobalNgsxfemVariables")
           .def_readwrite("eps_spacetime_lset_perturbation", &GlobalNgsxfemVariables::EPS_STCR_LSET_PERTUBATION)
           .def_readwrite("eps_spacetime_cutrule_bisection", &GlobalNgsxfemVariables::EPS_STCR_ROOT_SEARCH_BISECTION)
@@ -256,10 +236,12 @@
           .def_readwrite("eps_shifted_eval", &GlobalNgsxfemVariables::EPS_SHIFTED_EVAL)
           .def_readwrite("eps_facetpatch_ips", &GlobalNgsxfemVariables::EPS_FACET_PATCH_INTEGRATOR)
           .def_readwrite("newton_maxiter", &GlobalNgsxfemVariables::NEWTON_ITER_TRESHOLD)
+          .def_readwrite("do_naive_timeint", &ngsxfem_parameters::DO_NAIVE_TIMEINT)
+          .def_readwrite("naive_timeint_order", &ngsxfem_parameters::NAIVE_TIMEINT_ORDER)
+          .def_readwrite("naive_timeint_subdivs", &ngsxfem_parameters::NAIVE_TIMEINT_SUBDIVS)
           .def("MultiplyAllEps", &GlobalNgsxfemVariables::MultiplyAllEps)
           .def("Output", &GlobalNgsxfemVariables::Output)
           .def("SetDefaults", &GlobalNgsxfemVariables::SetDefaults);
->>>>>>> 4a4a19e4
   
   m.attr("ngsxfemglobals") = py::cast(&globxvar);
 
