--- conflicted
+++ resolved
@@ -228,24 +228,6 @@
 )raw_string")
     );
 
-<<<<<<< HEAD
-  py::class_<GlobalNgsxfemVariables>(m, "GlobalNgsxfemVariables")
-      .def_readwrite("eps_spacetime_lset_perturbation", &GlobalNgsxfemVariables::EPS_STCR_LSET_PERTUBATION)
-      .def_readwrite("eps_spacetime_cutrule_bisection", &GlobalNgsxfemVariables::EPS_STCR_ROOT_SEARCH_BISECTION)
-      .def_readwrite("eps_P1_perturbation", &GlobalNgsxfemVariables::EPS_INTERPOLATE_TO_P1)
-      .def_readwrite("eps_spacetime_fes_node", &GlobalNgsxfemVariables::EPS_STFES_RESTRICT_GF)
-      .def_readwrite("eps_shifted_eval", &GlobalNgsxfemVariables::EPS_SHIFTED_EVAL)
-      .def_readwrite("eps_facetpatch_ips", &GlobalNgsxfemVariables::EPS_FACET_PATCH_INTEGRATOR)
-      .def_readwrite("newton_maxiter", &GlobalNgsxfemVariables::NEWTON_ITER_TRESHOLD)
-      .def_readwrite("newton_maxiter", &GlobalNgsxfemVariables::NEWTON_ITER_TRESHOLD)
-      .def_readwrite("newton_maxiter", &GlobalNgsxfemVariables::NEWTON_ITER_TRESHOLD)
-      .def_readwrite("simd_eval", &GlobalNgsxfemVariables::SIMD_EVAL)
-      .def("MultiplyAllEps", &GlobalNgsxfemVariables::MultiplyAllEps)
-      .def("Output", &GlobalNgsxfemVariables::Output)
-      .def("SetDefaults", &GlobalNgsxfemVariables::SetDefaults)
-      .def("SwitchSIMD", &GlobalNgsxfemVariables::SwitchSIMD);
-
-=======
   py::class_<GlobalNgsxfemVariables>(m, "GlobalNgsxfemVariables",
               docu_string(R"raw_string(
 The class GlobalNgsxfemVariables provides Python-access to several internal
@@ -294,11 +276,13 @@
           .def_readwrite("naive_timeint_order", &GlobalNgsxfemVariables::NAIVE_TIMEINT_ORDER)
           .def_readwrite("naive_timeint_subdivs", &GlobalNgsxfemVariables::NAIVE_TIMEINT_SUBDIVS)
           .def_readwrite("non_conv_warn_msg_lvl", &GlobalNgsxfemVariables::NON_CONV_WARN_MSG_LVL)
+          .def_readwrite("simd_eval", &GlobalNgsxfemVariables::SIMD_EVAL)
           .def("MultiplyAllEps", &GlobalNgsxfemVariables::MultiplyAllEps)
           .def("Output", &GlobalNgsxfemVariables::Output)
           .def("SetDefaults", &GlobalNgsxfemVariables::SetDefaults);
+          .def("SwitchSIMD", &GlobalNgsxfemVariables::SwitchSIMD);
+
   
->>>>>>> aff70905
   m.attr("ngsxfemglobals") = py::cast(&globxvar);
 
   typedef shared_ptr<BitArrayCoefficientFunction> PyBACF;
