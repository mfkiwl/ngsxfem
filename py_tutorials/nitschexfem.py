--- conflicted
+++ resolved
@@ -10,10 +10,7 @@
 from netgen.geom2d import SplineGeometry
 square = SplineGeometry()
 square.AddRectangle([-1.5,-1.5],[1.5,1.5],bc=1)
-mesh = Mesh (square.GenerateMesh(maxh=10, quad_dominated=False))
-
-for i in range(6):
-    mesh.Refine()
+mesh = Mesh (square.GenerateMesh(maxh=0.1, quad_dominated=False))
 
 r44 = (x*x*x*x+y*y*y*y)
 r41 = sqrt(sqrt(x*x*x*x+y*y*y*y))
@@ -77,26 +74,18 @@
 
 #global last_num_its
 #last_num_its = solvea.GetSteps()
+mesh.UnsetDeformation()
 
 
 sol_coef = IfPos(lsetp1,solution[1],solution[0])
 
-<<<<<<< HEAD
-#Draw(lsetp1,mesh,"lsetp1")
-# Draw(lsetmeshadap.deform,mesh,"deformation")
-#Draw(u,mesh,"u")
-#Draw(u-sol_coef,mesh,"err")
-=======
 # Draw(lsetp1,mesh,"lsetp1")
 # # Draw(lsetmeshadap.deform,mesh,"deformation")
 # Draw(u,mesh,"u")
 # Draw(u-sol_coef,mesh,"err")
->>>>>>> f76a5c13
 
 err_sqr_coefs = [ (u - solution[i])*(u - solution[i]) for i in [0,1] ]
 
 l2error = sqrt(IntegrateOnWholeDomain(lsetp1, mesh, order=2*order,
                                       cf_neg = err_sqr_coefs[0], cf_pos = err_sqr_coefs[1]))
-print("L2 error : ",l2error)
-
-mesh.UnsetDeformation()+print("L2 error : ",l2error)