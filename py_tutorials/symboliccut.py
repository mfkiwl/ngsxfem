--- conflicted
+++ resolved
@@ -27,10 +27,6 @@
 Vh = H1(mesh, order=order, dirichlet=[1,2,3,4])
 Vhx = XFESpace(Vh, mesh, lset_approx)
 VhG = FESpace([Vh,Vhx])
-<<<<<<< HEAD
-
-=======
->>>>>>> f76a5c13
 gfu = GridFunction(VhG)
 
 # coefficients / parameters: 
