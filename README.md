--- conflicted
+++ resolved
@@ -30,11 +30,7 @@
 
 * All these features combined with the usual flexibility and power of [NGSolve](https://ngsolve.org).
 
-<<<<<<< HEAD
-`ngsxfem` has been used in a variety of applications. In the documents [`feature-details`](https://nightly.link/ngsxfem/ngsxfem/workflows/extras-workflow/master/doc-features.zip) more details on the features if given and in [`literature`](https://nightly.link/ngsxfem/ngsxfem/workflows/extras-workflow/master/doc-literature.zip) to an overview of the scientific literature where `ngsxfem` is used is provided.
-=======
 `ngsxfem` has been used in a variety of applications. In the document [doc/feature-details.md](doc/feature-details.md) (see also [`compiled pdf`](https://nightly.link/ngsxfem/ngsxfem/workflows/extras-workflow/master/doc-features.zip) ) more details on the features is given and in [doc/literature.md](doc/literature.md) (see also [`literature`](https://nightly.link/ngsxfem/ngsxfem/workflows/extras-workflow/master/doc-literature.zip) ) an overview of the scientific literature where `ngsxfem` is used is provided.
->>>>>>> 3c2a0a07
 
 Not all features of `ngsxfem` and `NGSolve` can directly be combined. Here is an overview of `ngsxfem` and `NGSolve` features and if they can directly be combined:
 | Features ⇲| `CFE` | `XFE` | `DGF` | `Iso` | `MLS` | `STF` | `GhP` | `Hex` | `Tet` | `MPI` |
