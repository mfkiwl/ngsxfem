#include "shiftintegrators.hpp"

namespace ngfem
{

  template <int D>
  ShiftIntegrator<D> :: ShiftIntegrator (const Array<shared_ptr<CoefficientFunction>> & coeffs)
    : coef_lset_p1(coeffs[0]),coef_lset_ho(coeffs[1]) 
  {
    
    if (coeffs.Size() > 2)
    {
      // std::cout << " ShiftIntegrator called with more than 2 arguments " << std::endl;
      max_deform = coeffs[2]->EvaluateConst();
    }
    if (coeffs.Size() > 3)
    {
      // std::cout << " ShiftIntegrator called with more than 3 arguments " << std::endl;
      lower_lset_bound = coeffs[3]->EvaluateConst();
    }
    if (coeffs.Size() > 4)
    {
      // std::cout << " ShiftIntegrator called with more than 4 arguments " << std::endl;
      upper_lset_bound = coeffs[4]->EvaluateConst();
    }
    if (coeffs.Size() > 5)
    {
      // std::cout << " ShiftIntegrator called with more than 5 arguments " << std::endl;
      qn = coeffs[5];
    }
    if (coeffs.Size() > 6)
    {
      // std::cout << " ShiftIntegrator called with more than 5 arguments " << std::endl;
      coef_blending = coeffs[6];
    }
  }
  
  template <int D>
  void ShiftIntegrator<D> :: CalcElementVector (const FiniteElement & fel,
                                                const ElementTransformation & eltrans,
                                                FlatVector<double> elvec,
                                                LocalHeap & lh,
                                                shared_ptr<LsetEvaluator<D>> lseteval) const
  {
    static Timer timer ("ShiftIntegrator<D>::CalcElementVector"); 
<<<<<<< HEAD
    RegionTracer regt (TaskManager::GetThreadId(),timer);
    NgProfiler::RegionTimer reg (timer);
=======
    RegionTimer reg (timer);
>>>>>>> 395268a7
    
    elvec = 0.0;
    const ScalarFiniteElement<D> & scafe = dynamic_cast<const ScalarFiniteElement<D> &>(fel);

    if (!lseteval)
      lseteval = make_shared<LsetEvaluator<D>>(coef_lset_ho, eltrans);
    
    FlatMatrixFixWidth<D> elvecmat(scafe.GetNDof(),&elvec(0));
    elvecmat = 0.0;
    
    FlatVector<> shape (scafe.GetNDof(),lh);
      
    Vec<D> grad;
    if (!qn) //grad is constant on element...
    {
      IntegrationPoint ip(0.0,0.0,0.0);
      MappedIntegrationPoint<D,D> mip(ip, eltrans);
      CalcGradientOfCoeff(coef_lset_p1, mip, grad, lh);
    }
    
    IntegrationRule ir = SelectIntegrationRule (eltrans.GetElementType(), 2*scafe.Order());
    for (int l = 0 ; l < ir.GetNIP(); l++)
    {
      MappedIntegrationPoint<D,D> mip(ir[l], eltrans);
      scafe.CalcShape(ir[l],shape);

      Mat<D> trafo_of_normals = mip.GetJacobianInverse() * Trans(mip.GetJacobianInverse());
        
      if (qn)
        qn->Evaluate(mip,grad);

      Vec<D> normal = mip.GetJacobianInverse() * grad;
      // double len = L2Norm(normal);
      // normal /= len;
        
      Vec<D> orig_point;
      for (int d = 0; d < D; ++d)
        orig_point(d) = ir[l](d);

      const double lsetp1val = coef_lset_p1->Evaluate(mip);
                                                                                 
      // const double h = D == 2 ? sqrt(2) * sqrt(mip.GetMeasure()) : sqrt(3) * cbrt(mip.GetMeasure());
      // double alpha = abs(lsetp1val / h) * abs(lsetp1val / h);

      double alpha = 0.0; // blending factor, 0.0 means: find phi_lin, 1.0 means: find phi (i.e. goal value = start value)
      if (coef_blending)
        alpha = coef_blending->Evaluate(mip);

      if (alpha > 1)
        throw Exception("alpha should not be larger than 1");
      
      double goal_val = (1.0-alpha) * lsetp1val + alpha * lseteval->Evaluate(mip.IP(),lh);

      // double goal_val = coef_lset_p1->Evaluate(mip);
      
      Vec<D> final_point;
      SearchCorrespondingPoint<D>(*lseteval,
                                  orig_point, goal_val, 
                                  trafo_of_normals, normal, false,
                                  final_point, lh);
      Vec<D> ref_dist = (final_point - orig_point);
      const double ref_dist_size = L2Norm(ref_dist);
      if ((max_deform >= 0.0) && (ref_dist_size > max_deform))
      {
        ref_dist *= max_deform / ref_dist_size; 
      }

        
      Vec<D> deform = mip.GetJacobian() * ref_dist;
      // if (qn)
      //   deform = InnerProduct(deform,qnormal) * qnormal;

      elvecmat += mip.GetWeight() * shape * Trans(deform);
    }      
  }


  template class ShiftIntegrator<2>;
  template class ShiftIntegrator<3>;

  
}
<|MERGE_RESOLUTION|>--- conflicted
+++ resolved
@@ -43,12 +43,7 @@
                                                 shared_ptr<LsetEvaluator<D>> lseteval) const
   {
     static Timer timer ("ShiftIntegrator<D>::CalcElementVector"); 
-<<<<<<< HEAD
-    RegionTracer regt (TaskManager::GetThreadId(),timer);
-    NgProfiler::RegionTimer reg (timer);
-=======
     RegionTimer reg (timer);
->>>>>>> 395268a7
     
     elvec = 0.0;
     const ScalarFiniteElement<D> & scafe = dynamic_cast<const ScalarFiniteElement<D> &>(fel);
