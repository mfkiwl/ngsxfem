--- conflicted
+++ resolved
@@ -5,9 +5,9 @@
 
   template <int D>
   ShiftIntegrator<D> :: ShiftIntegrator (const Array<shared_ptr<CoefficientFunction>> & coeffs)
-    : coef_lset_p1(coeffs[0]),coef_lset_ho(coeffs[1])
+    : coef_lset_p1(coeffs[0]),coef_lset_ho(coeffs[1]) 
   {
-
+    
     if (coeffs.Size() > 2)
     {
       // std::cout << " ShiftIntegrator called with more than 2 arguments " << std::endl;
@@ -29,7 +29,7 @@
       qn = coeffs[5];
     }
   }
-
+  
   template <int D>
   void ShiftIntegrator<D> :: CalcElementVector (const FiniteElement & fel,
                                                 const ElementTransformation & eltrans,
@@ -39,26 +39,21 @@
   {
     static Timer time_fct ("ShiftIntegrator<D>::CalcElementVector");
     RegionTimer reg (time_fct);
-
+    
     elvec = 0.0;
     const ScalarFiniteElement<D> & scafe = dynamic_cast<const ScalarFiniteElement<D> &>(fel);
 
     if (!lseteval)
       lseteval = make_shared<LsetEvaluator<D>>(coef_lset_ho, eltrans);
-
+    
     FlatMatrixFixWidth<D> elvecmat(scafe.GetNDof(),&elvec(0));
     elvecmat = 0.0;
-    /*
+
     if (!ElementInRelevantBand(coef_lset_p1, eltrans, lower_lset_bound, upper_lset_bound))
-<<<<<<< HEAD
-      return; */
+      return;
     
-=======
-      return;
-
->>>>>>> 28a89823
     FlatVector<> shape (scafe.GetNDof(),lh);
-
+      
     Vec<D> grad;
     if (!qn) //grad is constant on element...
     {
@@ -66,22 +61,22 @@
       MappedIntegrationPoint<D,D> mip(ip, eltrans);
       CalcGradientOfCoeff(coef_lset_p1, mip, grad, lh);
     }
-
+    
     IntegrationRule ir = SelectIntegrationRule (eltrans.GetElementType(), 2*scafe.Order());
-    for (int l = 0; l < ir.GetNIP(); l++)
+    for (int l = 0 ; l < ir.GetNIP(); l++)
     {
       MappedIntegrationPoint<D,D> mip(ir[l], eltrans);
       scafe.CalcShape(ir[l],shape);
 
       Mat<D> trafo_of_normals = mip.GetJacobianInverse() * Trans(mip.GetJacobianInverse());
-
+        
       if (qn)
         qn->Evaluate(mip,grad);
 
       Vec<D> normal = mip.GetJacobianInverse() * grad;
       // double len = L2Norm(normal);
       // normal /= len;
-
+        
       Vec<D> orig_point;
       for (int d = 0; d < D; ++d)
         orig_point(d) = ir[l](d);
@@ -89,27 +84,28 @@
       double goal_val = coef_lset_p1->Evaluate(mip);
       Vec<D> final_point;
       SearchCorrespondingPoint<D>(*lseteval,
-                                  orig_point, goal_val,
+                                  orig_point, goal_val, 
                                   trafo_of_normals, normal, false,
                                   final_point, lh);
       Vec<D> ref_dist = (final_point - orig_point);
       const double ref_dist_size = L2Norm(ref_dist);
       if ((max_deform >= 0.0) && (ref_dist_size > max_deform))
       {
-        ref_dist *= max_deform / ref_dist_size;
+        ref_dist *= max_deform / ref_dist_size; 
       }
 
-
+        
       Vec<D> deform = mip.GetJacobian() * ref_dist;
       // if (qn)
       //   deform = InnerProduct(deform,qnormal) * qnormal;
 
       elvecmat += mip.GetWeight() * shape * Trans(deform);
-    }
+    }      
   }
 
 
   template class ShiftIntegrator<2>;
   template class ShiftIntegrator<3>;
 
+  
 }
