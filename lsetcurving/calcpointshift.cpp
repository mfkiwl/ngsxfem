#include "calcpointshift.hpp"

// using namespace ngsolve;
using namespace ngfem;

namespace ngfem
{ 

  template<int D>
  void CalcGradientOfCoeff(shared_ptr<CoefficientFunction> coef, const MappedIntegrationPoint<D,D>& mip,
                           Vec<D>& der, LocalHeap& lh)
  {
    static Timer time_fct ("CalcGradientOfCoeff");
    RegionTimer reg (time_fct);

    HeapReset hr(lh);
    // bmatu = 0;
    // evaluate dshape by numerical diff
    //fel_u, eltrans, sip, returnval, lh

    const IntegrationPoint& ip = mip.IP();//volume_ir[i];
    const ElementTransformation & eltrans = mip.GetTransformation();
    
    Vec<D> der_ref;
  
    double eps = 1e-7;
    for (int j = 0; j < D; j++)   // d / dxj
    {
      IntegrationPoint ipl(ip);
      ipl(j) -= eps;
      MappedIntegrationPoint<D,D> mipl(ipl, eltrans);

      IntegrationPoint ipr(ip);
      ipr(j) += eps;
      MappedIntegrationPoint<D,D> mipr(ipr, eltrans);

      const double valright = coef->Evaluate(mipr);
      const double valleft = coef->Evaluate(mipl);
      
      der_ref[j] = (1.0/(2*eps)) * (valright-valleft);
    }
    der = Trans(mip.GetJacobianInverse()) * der_ref;
  }

  
  template<int D>
  double LsetEvaluator<D>::Evaluate(const IntegrationPoint & ip, LocalHeap & lh) const
  {
    if (scafe)
    {
      HeapReset hr (lh);
      FlatVector<> shape(scafe->GetNDof(), lh);
      scafe->CalcShape(ip, shape);
      return InnerProduct(shape, scavalues);
    }
    else
    {
      MappedIntegrationPoint<D,D> mip(ip,*eltrans);
      return coef->Evaluate(mip);
    }
  }

  template<int D>
  Vec<D> LsetEvaluator<D>::EvaluateGrad(const IntegrationPoint & ip, LocalHeap & lh) const 
  {
    if (scafe)
    {
      HeapReset hr (lh);
      FlatMatrixFixWidth<D> dshape(scafe->GetNDof(), lh);
      scafe->CalcDShape(ip, dshape);
      return Trans(dshape) * scavalues;
    }
    else
    {
      MappedIntegrationPoint<D,D> mip(ip,*eltrans);
      Vec<D> der;
      CalcGradientOfCoeff(coef, mip, der, lh);
      return Trans(mip.GetJacobian()) * der;
    }
  }


  bool ElementInRelevantBand (shared_ptr<CoefficientFunction> lset_p1,
                              const ElementTransformation & eltrans,
                              double lower_lset_bound, 
                              double upper_lset_bound)
  {
    ELEMENT_TYPE et = eltrans.GetElementType();
    bool has_neg = false;
    bool has_pos = false;
    for (int s = 0; s < ElementTopology::GetNVertices(et); ++s)
    {
      const double * v = ElementTopology::GetVertices(et)[s];
      IntegrationPoint ip(v[0],v[1],v[2]);
      double val;
      if (ElementTopology::GetSpaceDim(et)==2)
      {
        MappedIntegrationPoint<2,2> mip(ip, eltrans);
        val = lset_p1->Evaluate(mip);
      }
      else
      {
        MappedIntegrationPoint<3,3> mip(ip, eltrans);
        val = lset_p1->Evaluate(mip);
      }
      if (val==0.0) has_neg = has_pos = true;
      if (val > lower_lset_bound)
        has_pos = true;
      if (val < upper_lset_bound)
        has_neg = true;
    }
    
    if (!has_neg || !has_pos)
      return false;
    else
      return true;
  }  

  bool ElementInRelevantBand (FlatVector<> lset_p1,
                              double lower_lset_bound, 
                              double upper_lset_bound)
  {
    bool has_neg = false;
    bool has_pos = false;
    for (int s = 0; s < lset_p1.Size(); ++s)
    {
      const double val = lset_p1[s];
      if (val==0.0) has_neg = has_pos = true;
      if (val > lower_lset_bound)
        has_pos = true;
      if (val < upper_lset_bound)
        has_neg = true;
    }
    
    if (!has_neg || !has_pos)
      return false;
    else
      return true;
  }  


  
  template<int D>
  void SearchCorrespondingPoint (
    const LsetEvaluator<D> & lseteval,                               //<- lset_ho
    const Vec<D> & init_point, double goal_val,                      //<- init.point and goal val
    const Mat<D> & trafo_of_normals, const Vec<D> & init_search_dir, //<- search direction
    bool dynamic_search_dir,
    Vec<D> & final_point, LocalHeap & lh,                            //<- result and localheap
    double * n_totalits,
    double * n_maxits)
  {
<<<<<<< HEAD
    static int timer = NgProfiler::CreateTimer ("SearchCorrespondingPoint"); 
    NgProfiler::RegionTimer reg (timer);
=======
    static Timer timer("SearchCorrespondingPoint"); 
    RegionTimer reg (timer);
>>>>>>> 395268a7
    // static Timer time_not_conv ("SearchCorrespondingPoint::not converged");
    // static Timer time_conv ("SearchCorrespondingPoint::converged");
    // static Timer time_its ("SearchCorrespondingPoint::iterations");
    
    HeapReset hr(lh);
      
    IntegrationPoint curr_ip;
    for (int d = 0; d < D; ++d) curr_ip(d) = init_point(d);

    Vec<D> search_dir = init_search_dir;
    int it = 0;
    for (it = 0; it < 20; ++it)
    {
      //RegionTimer reg_its (time_its);
      const double curr_val = lseteval.Evaluate(curr_ip,lh); // InnerProduct(shape, sca_values);
      const Vec<D> curr_grad = lseteval.EvaluateGrad(curr_ip,lh); //Trans(dshape) * sca_values;
      const double curr_defect = goal_val - curr_val;
      if (abs(curr_defect) < 1e-14) // && it > 2)
        break;

      if (dynamic_search_dir)
      {
        search_dir = trafo_of_normals * curr_grad;
        // search_dir /= L2Norm(search_dir);
      }
        
      const double dphidn = InnerProduct(curr_grad,search_dir);

      for (int d = 0; d < D; ++d)
        curr_ip(d) += curr_defect / dphidn * search_dir(d);
    }

    if (n_totalits)
#pragma omp critical (totalits)
      *n_totalits += it;
#pragma omp critical (maxits)
    if (n_maxits)
      *n_maxits = max2((double)it,*n_maxits);

    if (it == 20){
      //RegionTimer reg (time_not_conv);
      
      std::cout << IM(2) << " SearchCorrespondingPoint:: did not converge " << std::endl;
      // getchar();
      final_point = init_point;
    }
    else
    {
      //RegionTimer reg (time_conv);
      for (int d = 0; d < D; ++d) final_point(d) = curr_ip(d);
    }
  }


  template void CalcGradientOfCoeff<2>
  (shared_ptr<CoefficientFunction>, const MappedIntegrationPoint<2,2>&, Vec<2>&, LocalHeap&);
  template void CalcGradientOfCoeff<3>
  (shared_ptr<CoefficientFunction>, const MappedIntegrationPoint<3,3>&, Vec<3>&, LocalHeap&);

  template class LsetEvaluator<2>;
  template class LsetEvaluator<3>;
  
  template void SearchCorrespondingPoint<2> (const LsetEvaluator<2> &, const Vec<2> &, double, const Mat<2> &, const Vec<2> &, bool, Vec<2> &, LocalHeap &, double *, double *);
  template void SearchCorrespondingPoint<3> (const LsetEvaluator<3> &, const Vec<3> &, double, const Mat<3> &, const Vec<3> &, bool, Vec<3> &, LocalHeap &, double *, double *);
  
}<|MERGE_RESOLUTION|>--- conflicted
+++ resolved
@@ -150,13 +150,8 @@
     double * n_totalits,
     double * n_maxits)
   {
-<<<<<<< HEAD
-    static int timer = NgProfiler::CreateTimer ("SearchCorrespondingPoint"); 
-    NgProfiler::RegionTimer reg (timer);
-=======
     static Timer timer("SearchCorrespondingPoint"); 
     RegionTimer reg (timer);
->>>>>>> 395268a7
     // static Timer time_not_conv ("SearchCorrespondingPoint::not converged");
     // static Timer time_conv ("SearchCorrespondingPoint::converged");
     // static Timer time_its ("SearchCorrespondingPoint::iterations");
