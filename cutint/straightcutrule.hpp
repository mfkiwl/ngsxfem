#pragma once
#include "xintegration.hpp"
#include <algorithm>
#include <memory>
#include <numeric>

using namespace ngfem;


namespace xintegration
{
  enum DIMENSION_SWAP {ID, X_Y, X_Z, Y_Z, NONE};

  DOMAIN_TYPE CheckIfStraightCut(FlatVector<> cf_lset_at_element, double epsilon = 0);
  DOMAIN_TYPE CheckIfStraightCut(vector<double> cf_lset_at_element, double epsilon = 0);

  class LevelsetWrapper {
  public:
      Vec<2, Vec<2, Vec<2, double>>> c;

      LevelsetWrapper(vector<double> a_vals, ELEMENT_TYPE a_et) { GetCoeffsFromVals(a_et, a_vals); }

      Vec<3> GetNormal(const Vec<3>& p) const;
      Vec<3> GetGrad(const Vec<3>& p) const;
      double operator() (const Vec<3> & p) const;
      vector<double> initial_coefs;
      void update_initial_coefs(const Array<Vec<3>>& a_points);
  private:
      void GetCoeffsFromVals(ELEMENT_TYPE et, vector<double> vals);
  };

  class PolytopE { //The PolytopE which is given as the convex hull of the points
  public:
      Array<Vec<3>> points; //the points
      int D; //Dimension

      PolytopE(const Array<Vec<3>>& a_points, int a_D) : points(a_points), D(a_D) {;}
      PolytopE() { D = -1; } //TODO: Remove this constructor

      vector<double> GetLsetVals(LevelsetWrapper lset){
          vector<double> v;
          for(const auto& p: points) v.push_back(lset(p));
          return v;
      }
  };

  class SimpleX : public PolytopE { //A SimpleX is a PolytopE of dim D with D+1 vertices
  public:
      SimpleX(const Array<Vec<3>>& a_points) : PolytopE(a_points, a_points.Size()-1) {;}
      SimpleX() { D = -1; }

      SimpleX(const PolytopE& p) : PolytopE(p.points, p.D) {
          if(p.D+1 != p.points.Size()) throw Exception("PolytopE -> Simplex constructor called with PolytopE which is not a simplex");
      }

      SimpleX(ELEMENT_TYPE et) {
          if(et == ET_SEGM) *this = SimpleX({{1,0,0}, {0,0,0}});
          else if(et == ET_TRIG) *this = SimpleX({{1,0,0}, {0,1,0}, {0,0,0}});
          else if(et == ET_TET) *this = SimpleX({{1,0,0}, {0,1,0}, {0,0,1}, {0,0,0}});
          else throw Exception ("You tried to create an Simplex with wrong ET");
      }

      PolytopE CalcIFPolytopEUsingLset(vector<double> lset_on_points);

      void GetPlainIntegrationRule(IntegrationRule &intrule, int order);
      double GetVolume();
  };

  class Quadrilateral : public PolytopE { //A specific PolytopE: A quadliteral
  public:
      Quadrilateral(array<tuple<double, double>, 2> bnds) {
          D = 2; points.SetSize(4);
          points[0] = {get<0>(bnds[0]), get<0>(bnds[1]), 0};
          points[1] = {get<1>(bnds[0]), get<0>(bnds[1]), 0};
          points[2] = {get<1>(bnds[0]), get<1>(bnds[1]), 0};
          points[3] = {get<0>(bnds[0]), get<1>(bnds[1]), 0};
      }
      Quadrilateral(array<tuple<double, double>, 3> bnds) {
          D = 3; points.SetSize(8);
          points[0] = {get<0>(bnds[0]), get<0>(bnds[1]), get<0>(bnds[2])};
          points[1] = {get<1>(bnds[0]), get<0>(bnds[1]), get<0>(bnds[2])};
          points[2] = {get<1>(bnds[0]), get<1>(bnds[1]), get<0>(bnds[2])};
          points[3] = {get<0>(bnds[0]), get<1>(bnds[1]), get<0>(bnds[2])};
          points[4] = {get<0>(bnds[0]), get<0>(bnds[1]), get<1>(bnds[2])};
          points[5] = {get<1>(bnds[0]), get<0>(bnds[1]), get<1>(bnds[2])};
          points[6] = {get<1>(bnds[0]), get<1>(bnds[1]), get<1>(bnds[2])};
          points[7] = {get<0>(bnds[0]), get<1>(bnds[1]), get<1>(bnds[2])};
      }
      Quadrilateral(ELEMENT_TYPE et) {
          if(et == ET_QUAD) *this = Quadrilateral(array<tuple<double, double>, 2>({make_tuple(0,1),make_tuple(0,1)}));
          else if (et == ET_HEX) *this = Quadrilateral(array<tuple<double, double>, 3>({make_tuple(0,1),make_tuple(0,1),make_tuple(0,1)}));
          else throw Exception ("You tried to create an Quadrilateral with wrong ET");
      }

      void GetPlainIntegrationRule(IntegrationRule &intrule, int order);
      double GetVolume();
  };

  class LevelsetCutPolytopE {
  public:
      virtual void GetIntegrationRule(IntegrationRule &intrule, int order) = 0;
      LevelsetWrapper lset;
      DOMAIN_TYPE dt;

      LevelsetCutPolytopE(LevelsetWrapper a_lset, DOMAIN_TYPE a_dt): lset(a_lset), dt(a_dt) {;}
  };

  class LevelsetCutSimplex : public LevelsetCutPolytopE {
  public:
      virtual void GetIntegrationRule(IntegrationRule &intrule, int order);
      SimpleX s;

      LevelsetCutSimplex(LevelsetWrapper a_lset, DOMAIN_TYPE a_dt, SimpleX a_s) : LevelsetCutPolytopE(a_lset, a_dt), s(a_s) { ;}
  private:
      void Decompose();
      Array<SimpleX> SimplexDecomposition; //TODO: Cf. line 117
  };

  class LevelsetCutQuadrilateral : public LevelsetCutPolytopE {
  public:
      SWAP_DIMENSIONS_POLICY pol;
      bool consider_dim_swap;

      virtual void GetIntegrationRule(IntegrationRule &intrule, int order);
      void GetTensorProductAlongXiIntegrationRule(IntegrationRule &intrule, int order);
      DIMENSION_SWAP GetDimensionSwap();

      Quadrilateral q;

      LevelsetCutQuadrilateral(LevelsetWrapper a_lset, DOMAIN_TYPE a_dt, Quadrilateral a_q, SWAP_DIMENSIONS_POLICY a_pol, bool a_consider_dim_swap = true) : LevelsetCutPolytopE(a_lset, a_dt), pol(a_pol), q(a_q), consider_dim_swap(a_consider_dim_swap) { ;}
      void GetIntegrationRuleAlongXi(IntegrationRule &intrule, int order);
  private:
      void GetIntegrationRuleOnXYPermutatedQuad(IntegrationRule &intrule, int order);
      void GetIntegrationRuleOnXZPermutatedQuad(IntegrationRule &intrule, int order);
      void GetIntegrationRuleOnYZPermutatedQuad(IntegrationRule &intrule, int order);

      void GetFallbackIntegrationRule(IntegrationRule &intrule, int order);
      vector<double> GetSufficientCritsQBound ();
      vector<double> GetExactCritsQBound2D ();

      bool HasTopologyChangeAlongXi();
      void Decompose();
      Array<unique_ptr<LevelsetCutQuadrilateral>> QuadrilateralDecomposition;
  };

  template<unsigned int D>
<<<<<<< HEAD
  void TransformQuadUntrafoToIRInterface(const IntegrationRule & quad_untrafo, const ElementTransformation & trafo, const CutElementGeometry & geom, IntegrationRule * ir_interface);

  void UntransformedStraightCutIntegrationRule(const FlatVector<> & cf_lset_at_element, ELEMENT_TYPE et,
                                                     DOMAIN_TYPE dt,
                                                     int intorder,
                                                     LocalHeap & lh,
                                                     IntegrationRule& quad_untrafo);
=======
  void TransformQuadUntrafoToIRInterface(const IntegrationRule & quad_untrafo, const ElementTransformation & trafo, const LevelsetWrapper& lset, IntegrationRule * ir_interface);
>>>>>>> 84d26cf2

  const IntegrationRule * StraightCutIntegrationRule(const FlatVector<> & cf_lset_at_element,
                                                     const ElementTransformation & trafo,
                                                     DOMAIN_TYPE dt,
                                                     int intorder,
                                                     SWAP_DIMENSIONS_POLICY quad_dir_policy,
                                                     LocalHeap & lh);
}<|MERGE_RESOLUTION|>--- conflicted
+++ resolved
@@ -144,17 +144,7 @@
   };
 
   template<unsigned int D>
-<<<<<<< HEAD
-  void TransformQuadUntrafoToIRInterface(const IntegrationRule & quad_untrafo, const ElementTransformation & trafo, const CutElementGeometry & geom, IntegrationRule * ir_interface);
-
-  void UntransformedStraightCutIntegrationRule(const FlatVector<> & cf_lset_at_element, ELEMENT_TYPE et,
-                                                     DOMAIN_TYPE dt,
-                                                     int intorder,
-                                                     LocalHeap & lh,
-                                                     IntegrationRule& quad_untrafo);
-=======
   void TransformQuadUntrafoToIRInterface(const IntegrationRule & quad_untrafo, const ElementTransformation & trafo, const LevelsetWrapper& lset, IntegrationRule * ir_interface);
->>>>>>> 84d26cf2
 
   const IntegrationRule * StraightCutIntegrationRule(const FlatVector<> & cf_lset_at_element,
                                                      const ElementTransformation & trafo,
