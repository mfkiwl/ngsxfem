#include "straightcutrule.hpp"

namespace ngbla {
bool operator==(const Vec<3> a, const Vec<3> b){
    return L2Norm(a - b)<1e-12;
}
}

namespace xintegration
{
  DOMAIN_TYPE CheckIfStraightCut (FlatVector<> cf_lset_at_element, double epsilon) {
    bool haspos = false;
    bool hasneg = false;

    for (auto v : cf_lset_at_element) {
        if (!haspos && (v > epsilon)) haspos = true;
        if (!hasneg && (v < -epsilon)) hasneg = true;
        if(haspos && hasneg) break;
    }

    if ((hasneg && haspos)||(!hasneg && !haspos)) return IF;
    else if (hasneg) return NEG;
    else return POS;
  }

  DOMAIN_TYPE CheckIfStraightCut (vector<double> cf_lset_at_element, double epsilon) {
    bool haspos = false;
    bool hasneg = false;

    for (auto v : cf_lset_at_element) {
        if (!haspos && (v > epsilon)) haspos = true;
        if (!hasneg && (v < -epsilon)) hasneg = true;
        if(haspos && hasneg) break;
    }

    if ((hasneg && haspos)||(!hasneg && !haspos)) return IF;
    else if (hasneg) return NEG;
    else return POS;
  }

  PolytopE SimpleX::CalcIFPolytopEUsingLset(vector<double> lset_on_points){
      //static Timer t ("SimpleX::CalcIFPolytopEUsingLset");
      // RegionTimer reg(t);
      if(CheckIfStraightCut(lset_on_points) != IF) {
          cout << IM(1) << "Lsetvals: ";
          for(auto d: lset_on_points) cout << d << endl;
          throw Exception ("You tried to cut a simplex with a plain geometry lset function");
      }
      if(D == 1) return SimpleX({Vec<3>(points[0] +(lset_on_points[0]/(lset_on_points[0]-lset_on_points[1]))*(points[1]-points[0]))});
      else {
          Array<Vec<3>> cut_points;
          for(int i = 0; i<points.Size(); i++) {
            for(int j= i+1; j<points.Size(); j++){
                if((lset_on_points[i] >= 0) != (lset_on_points[j] >= 0)){
                    SimpleX s({points[i], points[j]});
                    auto p = s.CalcIFPolytopEUsingLset({lset_on_points[i], lset_on_points[j]});
                    cut_points.Append(p.points[0]);
                }
            }
          }
          return PolytopE(cut_points, D-1);
      }
  }

  double SimpleX::GetVolume(){
      if(D == 0) return 1;
      else if(D == 1) return L2Norm( points[1] - points[0] );
      else if( D == 2) return L2Norm(Cross( Vec<3>(points[2] - points[0]), Vec<3>(points[1] - points[0]) ));
      else if( D == 3) return abs(Determinant<3>(points[3] - points[0], points[2] - points[0], points[1] - points[0]));
      else throw Exception("Calc the Volume of this type of Simplex not implemented!");
  }

  double Quadrilateral::GetVolume(){
      if( D == 2) return L2Norm(Cross( Vec<3>(points[3] - points[0]), Vec<3>(points[1] - points[0])));
      else if( D == 3) return abs(Determinant<3>(points[4] - points[0], points[3] - points[0], points[1] - points[0]));
      else throw Exception("can only handle 2/3 D");
  }

  void SimpleX::GetPlainIntegrationRule(IntegrationRule &intrule, int order) {
      //static Timer t ("SimpleX::GetPlainIntegrationRule");
      // RegionTimer reg(t);
      double trafofac = GetVolume();

      const IntegrationRule * ir_ngs;
      if(D == 0) ir_ngs = & SelectIntegrationRule(ET_POINT, order);
      else if(D == 1) ir_ngs = & SelectIntegrationRule(ET_SEGM, order);
      else if(D == 2) ir_ngs = & SelectIntegrationRule(ET_TRIG, order);
      else if(D == 3) ir_ngs = & SelectIntegrationRule (ET_TET, order);

      for (const auto& ip : *ir_ngs) {
        Vec<3> point(0.0); double originweight = 1.0;
        for (int m = 0; m < points.Size()-1 ;++m) originweight -= ip(m);
          point = originweight * (points[0]);
        for (int m = 0; m < points.Size()-1 ;++m)
          point += ip(m) * (points[m+1]);
        intrule.Append(IntegrationPoint(point, ip.Weight() * trafofac));
      }
  }

  void Quadrilateral::GetPlainIntegrationRule(IntegrationRule &intrule, int order) {
      static Timer t ("Quadrilateral::GetPlainIntegrationRule");
      //RegionTimer reg(t);
      double trafofac = GetVolume();

      const IntegrationRule * ir_ngs;
      Mat<3,3> A(0.0);
      if(D == 2){
          ir_ngs = & SelectIntegrationRule(ET_QUAD, order);
          A(0,0) = points[1][0] - points[0][0]; //TODO: Write down this nicer...
          A(1,0) = points[1][1] - points[0][1];
          A(0,1) = points[3][0] - points[0][0];
          A(1,1) = points[3][1] - points[0][1];
      }
      else if(D == 3){
          ir_ngs =& SelectIntegrationRule(ET_HEX, order);
          //throw Exception("Plain 3D Intrule");
          A.Col(0) = points[1] - points[0];
          A.Col(1) = points[3] - points[0];
          A.Col(2) = points[4] - points[0];
      }

      for(const auto& ip : *ir_ngs){
          Vec<3> point(0.); point = points[0] + A*ip.Point();
          intrule.Append(IntegrationPoint(point, ip.Weight()*trafofac));
      }
  }

  void LevelsetCutSimplex::Decompose(){
      //static Timer t ("LevelsetCutSimplex::Decompose");
      //RegionTimer reg(t);
      vector<double> lsetvals = lset.initial_coefs;
      PolytopE s_cut = s.CalcIFPolytopEUsingLset(lsetvals);

      if(dt == IF) {
          if(s_cut.points.Size() == s.D) SimplexDecomposition.Append(s_cut);
          else if((s_cut.points.Size() == 4)&&(s.D==3)){
              SimplexDecomposition.Append(SimpleX({s_cut.points[0],s_cut.points[1],s_cut.points[3]}));
              SimplexDecomposition.Append(SimpleX({s_cut.points[0],s_cut.points[2],s_cut.points[3]}));
          }
          else {
            cout << IM(1) << "s.D = " << s.D << " , s_cut.points.Size() = " << s_cut.points.Size() << endl;
            cout << IM(1) << "@ lset vals: " << endl;
            for (auto d: lsetvals) cout << d << endl;
            throw Exception("Bad length of s_cut!");
          }
      }
      else {
          Array<int> relevant_base_simplex_vertices;
          for(int i=0; i<s.D+1; i++)
              if( ((dt == POS) &&(lsetvals[i] >= 0)) || ((dt == NEG) &&(lsetvals[i] < 0)))
                  relevant_base_simplex_vertices.Append(i);
          if((relevant_base_simplex_vertices.Size() == 1)){ //Triangle is cut to a triangle || Tetraeder to a tetraeder
              Array<Vec<3>> point_list(s_cut.points);
              point_list.Append(s.points[relevant_base_simplex_vertices[0]]);
              SimplexDecomposition.Append(SimpleX(point_list));
          }
          else if((relevant_base_simplex_vertices.Size() == 2) && (s.D==2)){ //Triangle is cut to a quad
              Array<Vec<3>> point_listA;
              for(int i : relevant_base_simplex_vertices) point_listA.Append(s.points[i]);
              point_listA.Append(s_cut.points[1]);
              Array<Vec<3>> point_listB(s_cut.points); point_listB.Append(s.points[relevant_base_simplex_vertices[0]]);
              SimplexDecomposition.Append(SimpleX(point_listA));
              SimplexDecomposition.Append(SimpleX(point_listB));
          }
          else if((relevant_base_simplex_vertices.Size() == 2) && (s.D==3)) { //Tetraeder is cut to several tetraeder
              Array<Vec<3>> point_listA(s_cut.points); point_listA[0] = s.points[relevant_base_simplex_vertices[1]];
              Array<Vec<3>> point_listB;
              for(int i : relevant_base_simplex_vertices) point_listB.Append(s.points[i]);
              point_listB.Append(s_cut.points[1]); point_listB.Append(s_cut.points[2]);
              Array<Vec<3>> point_listC(s_cut.points); point_listC[3] = s.points[relevant_base_simplex_vertices[0]];
              SimplexDecomposition.Append(point_listA);
              SimplexDecomposition.Append(point_listB);
              SimplexDecomposition.Append(point_listC);
          }
          else if((relevant_base_simplex_vertices.Size() == 3) && (s.D == 3)){
              Array<Vec<3>> point_listA(s_cut.points); point_listA.Append(s.points[relevant_base_simplex_vertices[2]]);
              Array<Vec<3>> point_listB;
              for(int i : relevant_base_simplex_vertices) point_listB.Append(s.points[i]);
              point_listB.Append(s_cut.points[1]);
              Array<Vec<3>> point_listC(s_cut.points); point_listC[2] = s.points[relevant_base_simplex_vertices[0]];
              point_listC.Append(s.points[relevant_base_simplex_vertices[2]]);
              SimplexDecomposition.Append(point_listA);
              SimplexDecomposition.Append(point_listB);
              SimplexDecomposition.Append(point_listC);
          }
          else {
              cout << IM(1) << "@ lset vals: " << endl;
              for (auto d: lsetvals) cout << d << endl;
              throw Exception("Cutting this part of a tetraeder is not implemented yet!");
          }
      }
  }

  void LevelsetCutSimplex::GetIntegrationRule(IntegrationRule &intrule, int order){
      //static Timer t ("LevelsetCutSimplex::GetIntegrationRule");
      //RegionTimer reg(t);
      Decompose();
      for(auto s : SimplexDecomposition) s.GetPlainIntegrationRule(intrule, order);
  }

  bool LevelsetCutQuadrilateral::HasTopologyChangeAlongXi(){
      vector<tuple<int,int>> EdgesOfDimXi;
      if( q.D == 2) EdgesOfDimXi = {make_tuple(1,2),make_tuple(0,3)};
      else if (q.D == 3) EdgesOfDimXi = {make_tuple(0,4),make_tuple(1,5),make_tuple(2,6),make_tuple(3,7)};

      Vec<2> vals;
      for (auto t : EdgesOfDimXi) {
          vals[1] = lset(q.points[get<0>(t)]); vals[0] = lset(q.points[get<1>(t)]);
          if(CheckIfStraightCut(vals) == IF) return true;
      }
      return false;
  }

  void LevelsetCutQuadrilateral::Decompose(){
      //static Timer t ("LevelsetCutQuadrilateral::Decompose");
      //RegionTimer reg(t);
      set<double> TopologyChangeXisS{0,1};
      int xi = q.D ==2 ? 1 : 2;
      vector<tuple<int,int>> EdgesOfDimXi;
      if( q.D == 2) EdgesOfDimXi = {make_tuple(1,2),make_tuple(0,3)};
      else if (q.D == 3) EdgesOfDimXi = {make_tuple(0,4),make_tuple(1,5),make_tuple(2,6),make_tuple(3,7)};
      else throw Exception("Wrong dimensionality of q in LevelsetCutQuadrilateral::Decompose");
      vector<double> vals(2);
      for (auto t : EdgesOfDimXi) {
          vals[1] = lset(q.points[get<0>(t)]); vals[0] = lset(q.points[get<1>(t)]);
          SimpleX unit_line(ET_SEGM);
          if(CheckIfStraightCut(vals) == IF) {
              TopologyChangeXisS.insert((unit_line.CalcIFPolytopEUsingLset(vals)).points[0][0]);
          }
      }
      vector<double> TopologyChangeXis(TopologyChangeXisS.begin(), TopologyChangeXisS.end());
      sort(TopologyChangeXis.begin(), TopologyChangeXis.end());

      for(int i=0; i<TopologyChangeXis.size() -1; i++){
          double xi0 = TopologyChangeXis[i]; double xi1 = TopologyChangeXis[i+1];
          //if(xi1- xi0 < 1e-12) throw Exception("Orthogonal cut");
          if(q.D == 2){
              array<tuple<double, double>, 2> bnd_vals({make_tuple(q.points[0][0], q.points[2][0]), make_tuple(xi0,xi1)});
              QuadrilateralDecomposition.Append(make_unique<LevelsetCutQuadrilateral>(lset, dt, Quadrilateral(bnd_vals),pol));
          }
          else if(q.D == 3){
              array<tuple<double, double>, 3> bnd_vals({make_tuple(q.points[0][0], q.points[2][0]), make_tuple(q.points[0][1], q.points[2][1]), make_tuple(xi0,xi1)});
              QuadrilateralDecomposition.Append(make_unique<LevelsetCutQuadrilateral>(lset, dt, Quadrilateral(bnd_vals),pol));
          }
      }
  }
  const double c = 0.999;
  const double C = 1./sqrt(1- pow(c,2));

  void LevelsetCutQuadrilateral::GetTensorProductAlongXiIntegrationRule(IntegrationRule &intrule, int order){
      int xi = q.D ==2 ? 1 : 2;

      double xi0 = q.points[0][xi]; double xi1;
      if (xi == 1) xi1 = q.points[2][1];
      else xi1 = q.points[4][2];

      const IntegrationRule & ir_ngs = SelectIntegrationRule(ET_SEGM, order);
      for(auto p1: ir_ngs){
          double xi_ast = xi0 + p1.Point()[0]*(xi1 - xi0);
          IntegrationRule new_intrule;
          vector<double> lsetproj( q.D == 2 ? 2 : 4);
          if(q.D == 2) {
              lsetproj[1] = lset(Vec<3>(q.points[0][0],xi_ast,0)); lsetproj[0] = lset(Vec<3>(q.points[2][0], xi_ast,0));
              LevelsetCutSimplex Codim1ElemAtXast(LevelsetWrapper(lsetproj, ET_SEGM), dt, SimpleX(ET_SEGM));
              Codim1ElemAtXast.GetIntegrationRule(new_intrule, order);
          }
          else if(q.D == 3){
              lsetproj[0] = lset(Vec<3>(q.points[0][0],q.points[0][1], xi_ast)); lsetproj[1] = lset(Vec<3>(q.points[2][0],q.points[0][1], xi_ast));
              lsetproj[2] = lset(Vec<3>(q.points[2][0],q.points[2][1], xi_ast)); lsetproj[3] = lset(Vec<3>(q.points[0][0],q.points[2][1], xi_ast));
              LevelsetCutQuadrilateral Codim1ElemAtXast(LevelsetWrapper(lsetproj, ET_QUAD), dt, Quadrilateral(ET_QUAD), pol);
              Codim1ElemAtXast.GetIntegrationRule(new_intrule, order);
          }
          for(const auto& p2 : new_intrule){
              Vec<3> ip(0.); ip[xi] = xi_ast;
              ip[0] = q.points[0][0] + p2.Point()[0]*(q.points[2][0] - q.points[0][0]);
              if (q.D==3) ip[1] = q.points[0][1] + p2.Point()[1]*(q.points[2][1] - q.points[0][1]);
              double if_scale_factor = 1;
              if (dt == IF){
                  Vec<3> lset_grad(0.); lset_grad = lset.GetGrad(ip);
                  if(q.D == 2) if_scale_factor = L2Norm(lset_grad)/abs(lset_grad[0]);
                  else if(q.D == 3) if_scale_factor = L2Norm(lset_grad)/sqrt(pow(lset_grad[0],2) + pow(lset_grad[1],2));
                  if( isnan(if_scale_factor) || if_scale_factor > C ){
                      cout << IM(1) << "Straightcutrule WARNING: IF scaling factor larger than bound:" << endl;
                      cout << IM(1) << "IF scaling factor: " << if_scale_factor << endl;
                      cout << IM(1) << "dims: " << q.D << endl;
                      cout << IM(1) << "c: " << c << endl;
                      cout << IM(1) << "C: " << C << endl;
                      cout << IM(1) << "This might happen in 3D if the child quad had a bad topology and called its fallback routine." << endl;
                      cout << IM(1) << "If you haven't done so, maybe try POL= OPTIMAL to avoid this" << endl;
                      throw Exception("if_scale_factor larger than bound");
                  }
              }
              intrule.Append(IntegrationPoint( ip , p2.Weight()*p1.Weight()*(xi1-xi0)*if_scale_factor));
          }
      }
  }

  void LevelsetCutQuadrilateral::GetIntegrationRuleOnXYPermutatedQuad(IntegrationRule &intrule, int order){
      IntegrationRule intrule_rotated;
      LevelsetWrapper lset_rotated = lset;
      for(int i : {0,1}) for(int j: {0,1}) for(int k : {0,1}) lset_rotated.c[i][j][k] = lset.c[j][i][k];
      Quadrilateral q_rotated = q;
      for(int i=0; i<q.points.Size(); i++) {
          q_rotated.points[i][0] = q.points[i][1];
          q_rotated.points[i][1] = q.points[i][0];
      }
      Vec<3> tmp = q_rotated.points[1]; q_rotated.points[1] = q_rotated.points[3]; q_rotated.points[3] = tmp;
      if(q.D == 3){ tmp = q_rotated.points[5]; q_rotated.points[5] = q_rotated.points[7]; q_rotated.points[7] = tmp; }
      LevelsetCutQuadrilateral me_rotated(lset_rotated,dt, q_rotated, pol, false);
      me_rotated.GetIntegrationRuleAlongXi(intrule_rotated, order);
      for(const auto& ip: intrule_rotated) intrule.Append(IntegrationPoint(Vec<3>{ip.Point()[1], ip.Point()[0], ip.Point()[2]}, ip.Weight()));
  }


  void LevelsetCutQuadrilateral::GetIntegrationRuleOnXZPermutatedQuad(IntegrationRule &intrule, int order){
      IntegrationRule intrule_rotated;
      LevelsetWrapper lset_rotated = lset;
      for(int i : {0,1}) for(int j: {0,1}) for(int k : {0,1}) lset_rotated.c[i][j][k] = lset.c[k][j][i];
      Quadrilateral q_rotated = q;
      for(int i=0; i<q.points.Size(); i++) {
          q_rotated.points[i][0] = q.points[i][2];
          q_rotated.points[i][2] = q.points[i][0];
      }
      Vec<3> tmp = q_rotated.points[1]; q_rotated.points[1] = q_rotated.points[4]; q_rotated.points[4] = tmp;
      if(q.D == 3) { tmp = q_rotated.points[2]; q_rotated.points[2] = q_rotated.points[7]; q_rotated.points[7] = tmp; }
      LevelsetCutQuadrilateral me_rotated(lset_rotated,dt, q_rotated, pol, false);
      me_rotated.GetIntegrationRule(intrule_rotated, order);
      for(const auto& ip: intrule_rotated) intrule.Append(IntegrationPoint(Vec<3>{ip.Point()[2], ip.Point()[1], ip.Point()[0]}, ip.Weight()));
  }

  void LevelsetCutQuadrilateral::GetIntegrationRuleOnYZPermutatedQuad(IntegrationRule &intrule, int order){
      IntegrationRule intrule_rotated;
      LevelsetWrapper lset_rotated = lset;
      for(int i : {0,1}) for(int j: {0,1}) for(int k : {0,1}) lset_rotated.c[i][j][k] = lset.c[i][k][j];
      Quadrilateral q_rotated = q;
      for(int i=0; i<q.points.Size(); i++) {
          q_rotated.points[i][1] = q.points[i][2];
          q_rotated.points[i][2] = q.points[i][1];
      }
      Vec<3> tmp = q_rotated.points[3]; q_rotated.points[3] = q_rotated.points[4]; q_rotated.points[4] = tmp;
      if(q.D == 3) { tmp = q_rotated.points[2]; q_rotated.points[2] = q_rotated.points[5]; q_rotated.points[5] = tmp; }
      LevelsetCutQuadrilateral me_rotated(lset_rotated,dt, q_rotated, pol, false);
      me_rotated.GetIntegrationRule(intrule_rotated, order);
      for(const auto& ip: intrule_rotated) intrule.Append(IntegrationPoint(Vec<3>{ip.Point()[0], ip.Point()[2], ip.Point()[1]}, ip.Weight()));
  }

  vector<double> LevelsetCutQuadrilateral::GetSufficientCritsQBound(){
      double Vsq = 0;
      vector<Vec<3>> corners = {Vec<3>(0,0,0), Vec<3>(1,0,0), Vec<3>(0,1,0), Vec<3>(1,1,0)};
      //auto corners = {Vec<3>(0,0,0), Vec<3>(1,0,0), Vec<3>(0,1,0), Vec<3>(1,1,0)};
      vector<int> dim_idx_list = {0,1};
      if(q.D == 3) {
          corners = {Vec<3>(0,0,0), Vec<3>(1,0,0), Vec<3>(0,1,0), Vec<3>(1,1,0),
                     Vec<3>(0,0,1), Vec<3>(1,0,1), Vec<3>(0,1,1), Vec<3>(1,1,1)};
          dim_idx_list = {0,1,2};
      }

      for (auto dim_idx : dim_idx_list) {
          double max = 0;
          for(const auto& p : corners){
              double v = pow(lset.GetGrad(p)[dim_idx], 2);
              if (v > max) max = v;
          }
          Vsq += max;
      }
      double V = sqrt(Vsq);
      vector<double> q_max_of_dim{0,0};
      if(q.D == 3) q_max_of_dim.push_back(0);

      for (const auto& p : corners){
          for (auto dim_idx : dim_idx_list) {
            double q_est = pow(V,2)/(pow(V,2) - pow(lset.GetGrad(p)[dim_idx],2));
            if(q_est > q_max_of_dim[dim_idx]) q_max_of_dim[dim_idx] = q_est;
          }
      }
      for (auto dim_idx : dim_idx_list) q_max_of_dim[dim_idx] =sqrt( 1 - 1/ q_max_of_dim[dim_idx]);
      return q_max_of_dim;
  }

  vector<double> LevelsetCutQuadrilateral::GetExactCritsQBound2D(){
      bool allowance_array[] = {true, true};
      double h_root = -lset.c[1][0][0]/lset.c[1][1][0];
      if ((h_root > 0)&&(h_root < 1)) {
          allowance_array[1] = false;
      }
      h_root = -lset.c[0][1][0]/lset.c[1][1][0];
      if ((h_root > 0)&&(h_root < 1)) {
          allowance_array[0] = false;
      }

      vector<double> q_max_of_dim{0,0};
      for(const auto& p: {Vec<3>{0,0,0}, Vec<3>{1,0,0}, Vec<3>{1,1,0}, Vec<3>{0,1,0}}) {
          auto lset_grad = lset.GetGrad(p);
          double q_y = abs(lset_grad[1])/L2Norm(lset_grad);
          double q_x = abs(lset_grad[0])/L2Norm(lset_grad);
          if (q_y > q_max_of_dim[1]) q_max_of_dim[1] = q_y;
          if (q_x > q_max_of_dim[0]) q_max_of_dim[0] = q_x;
      }
      for (auto idx: {0,1}) if(! allowance_array[idx]) q_max_of_dim[idx] = 2; //Encode non-allowance of a dimension in the double
      return q_max_of_dim;
  }

  DIMENSION_SWAP LevelsetCutQuadrilateral::GetDimensionSwap(){
      if(pol == ALWAYS_NONE) return NONE;
      if(!consider_dim_swap) return ID;

      if(q.D == 2){
        auto Exact_Bound = GetExactCritsQBound2D();

        if(pol == FIRST_ALLOWED){
            if(Exact_Bound[1]< c) return ID;
            else if(Exact_Bound[0] < c) return X_Y;
            else return NONE;
        }
        else if(pol == FIND_OPTIMAL){
            if( (Exact_Bound[0] < c) && (Exact_Bound[1] < c)){
                if(Exact_Bound[1] <= Exact_Bound[0]) return ID;
                else return X_Y;
            }
            else if(Exact_Bound[1] < c) return ID;
            else if(Exact_Bound[0] < c) return X_Y;
            else return NONE;
        }
        else return NONE;        
      }
      else if (q.D == 3){
          auto Suff_Bound = GetSufficientCritsQBound();

          for(auto d : Suff_Bound) if ( isnan(d) ) throw Exception ("Sufficient Criterion calculated nan Bound!");
          if(pol == FIRST_ALLOWED){
              if(Suff_Bound[2] < c) return ID;
              else if(Suff_Bound[1] < c) return Y_Z;
              else if(Suff_Bound[0] < c) return X_Z;
              else return NONE;
          }
          else if(pol == FIND_OPTIMAL){
              int min_dim = distance ( Suff_Bound.begin(), min_element(Suff_Bound.begin(), Suff_Bound.end(), [] (double v1, double v2) {return v1 <= v2;} ));
              if( (min_dim < 0) || (min_dim > 2) ) throw Exception("Finding optimal direction failed");

              if(Suff_Bound[min_dim] < c){
                  if (min_dim == 0) return X_Z;
                  else if(min_dim == 1) return Y_Z;
                  else return ID;
              }
              else return NONE;
          }
          else return NONE;
      }
      else throw Exception("can only handle 2/3 D.");
      return NONE;
  }

  void LevelsetCutQuadrilateral::GetIntegrationRuleAlongXi(IntegrationRule &intrule, int order){
      DOMAIN_TYPE dt_quad = CheckIfStraightCut(q.GetLsetVals(lset));
      if(dt_quad == IF){
          if(HasTopologyChangeAlongXi()) {
              Decompose();
              for(auto& sub_q : QuadrilateralDecomposition){
                  DOMAIN_TYPE dt_decomp_quad = CheckIfStraightCut(sub_q->q.GetLsetVals(lset), 1e-15);
                  if (dt_decomp_quad == IF) sub_q->GetTensorProductAlongXiIntegrationRule(intrule, order);
                  else if (dt_decomp_quad == dt) sub_q->q.GetPlainIntegrationRule(intrule, order);
              }
          }
          else GetTensorProductAlongXiIntegrationRule(intrule, order);
      }
      else if (dt_quad == dt) q.GetPlainIntegrationRule(intrule, order);
  }

  void LevelsetCutQuadrilateral::GetFallbackIntegrationRule(IntegrationRule &intrule, int order){
      vector<vector<int>> sub_simplices;
      if(q.D == 2) sub_simplices = {{0,1,3}, {2,1,3}};
      else if(q.D == 3) sub_simplices = {{3,0,1,5}, {3,1,2,5}, {3,5,2,6}, {4,5,0,3}, {4,7,5,3}, {7,6,5,3}};
      for(auto pnts_idxs: sub_simplices){
          Array<Vec<3>> pnt_list(pnts_idxs.size());
          for(int i=0; i<pnts_idxs.size(); i++) pnt_list[i] = q.points[pnts_idxs[i]];
          SimpleX simpl(pnt_list);
          LevelsetWrapper lset_simpl = lset; lset_simpl.update_initial_coefs(simpl.points);
          DOMAIN_TYPE dt_simpl = CheckIfStraightCut(lset_simpl.initial_coefs);
          if((dt_simpl != IF)&&(dt_simpl == dt)) simpl.GetPlainIntegrationRule(intrule, order);
          else if(dt_simpl == IF) {
              LevelsetCutSimplex trig_cut(lset_simpl, dt, simpl);
              trig_cut.GetIntegrationRule(intrule, order);
          }
      }
  }

  void LevelsetCutQuadrilateral::GetIntegrationRule(IntegrationRule &intrule, int order){
      DIMENSION_SWAP sw = GetDimensionSwap();
      if(sw == ID) GetIntegrationRuleAlongXi(intrule, order);
      else if (sw == X_Y) GetIntegrationRuleOnXYPermutatedQuad(intrule, order);
      else if (sw == Y_Z) GetIntegrationRuleOnYZPermutatedQuad(intrule, order);
      else if (sw == X_Z) GetIntegrationRuleOnXZPermutatedQuad(intrule, order);
      else if (sw == NONE) GetFallbackIntegrationRule(intrule, order);
      else throw Exception ("Unknown Dimension Swap!");
  }

  void LevelsetWrapper::GetCoeffsFromVals(ELEMENT_TYPE et, vector<double> vals){
      Vec<2, Vec<2, Vec<2, double>>> ci;
      for(int i : {0,1}) for(int j: {0,1}) for(int k : {0,1}) ci[i][j][k] = 0.; //TODO: Better Solution??
      if(et == ET_SEGM){
          ci[0][0][0] = vals[1]; ci[1][0][0] = vals[0] - vals[1];
      }
      else if(et == ET_TRIG) {
          ci[0][0][0] = vals[2]; ci[1][0][0] = vals[0] - vals[2]; ci[0][1][0] = vals[1] - vals[2];
      }
      else if(et == ET_TET) {
          ci[0][0][0] = vals[3]; ci[1][0][0] = vals[0] - vals[3]; ci[0][1][0] = vals[1] - vals[3]; ci[0][0][1] = vals[2] - vals[3];
      }
      else if(et == ET_QUAD){
          ci[0][0][0] = vals[0]; ci[1][0][0] = vals[1]-ci[0][0][0], ci[0][1][0] = vals[3] - ci[0][0][0], ci[1][1][0] = vals[2] - ci[1][0][0]- ci[0][1][0]- ci[0][0][0];
      }
      else if(et == ET_HEX){
          ci[0][0][0] = vals[0]; ci[1][0][0] = vals[1]-vals[0]; ci[0][1][0] = vals[3] - vals[0]; ci[0][0][1] = vals[4] - vals[0];
          ci[1][1][0] = vals[2] - ci[1][0][0] - ci[0][1][0] - ci[0][0][0];
          ci[1][0][1] = vals[5] - ci[1][0][0] - ci[0][0][1] - ci[0][0][0];
          ci[0][1][1] = vals[7] - ci[0][1][0] - ci[0][0][1] - ci[0][0][0];
          ci[1][1][1] = vals[6] - ci[1][1][0] - ci[1][0][1] - ci[0][1][1] - ci[1][0][0] - ci[0][1][0] - ci[0][0][1] - ci[0][0][0];
      }
      c = ci; initial_coefs = vals;
  }

  Vec<3> LevelsetWrapper::GetGrad(const Vec<3>& p) const{
      Vec<3> geom_normal(0.);
      geom_normal[0] = c[1][0][0]+c[1][1][0]*p[1]+c[1][0][1]*p[2]+c[1][1][1]*p[1]*p[2];
      geom_normal[1] = c[0][1][0]+c[1][1][0]*p[0]+c[0][1][1]*p[2]+c[1][1][1]*p[0]*p[2];
      geom_normal[2] = c[0][0][1]+c[0][1][1]*p[1]+c[1][0][1]*p[0]+c[1][1][1]*p[0]*p[1];
      return geom_normal;
  }

  Vec<3> LevelsetWrapper::GetNormal(const Vec<3>& p) const{
      Vec<3> geom_normal = GetGrad(p);
      geom_normal /= L2Norm(geom_normal);
      return geom_normal;
  }

  double LevelsetWrapper::operator ()(const Vec<3>& p) const{
      double v = 0;
      for(int i : {0,1}) for(int j: {0,1}) for(int k : {0,1}) v += c[i][j][k]*pow(p[0], i)*pow(p[1], j)*pow(p[2], k);
      return v;
  }

  void LevelsetWrapper::update_initial_coefs(const Array<Vec<3>> &a_points){
      initial_coefs.resize(a_points.Size());
      for(int i=0; i<a_points.Size(); i++){
          double d = operator ()(a_points[i]);
          //initial_coefs[i]= d;
          if(abs(d) > 1e-14) initial_coefs[i]= d;
          else initial_coefs[i] = 1e-14;
      }
  }

  template<unsigned int D>
  void TransformQuadUntrafoToIRInterface(const IntegrationRule & quad_untrafo, const ElementTransformation & trafo, const LevelsetWrapper &lset, IntegrationRule * ir_interface, bool spacetime_mode, double tval){
      for (int i = 0; i < quad_untrafo.Size(); ++i)
      {
          double myweight = quad_untrafo[i].Weight();
          if(spacetime_mode) {
              quad_untrafo[i].SetWeight(tval);
              MarkAsSpaceTimeIntegrationPoint(quad_untrafo[i]);
          }

          MappedIntegrationPoint<D,D> mip(quad_untrafo[i],trafo);
          Mat<D,D> Finv = mip.GetJacobianInverse();

          FlatVector<double> fv(D,&(lset.GetNormal(quad_untrafo[i].Point())(0)));
          Vec<D> normal = Trans(Finv) * fv;
          const double weight = myweight * L2Norm(normal);

          (*ir_interface)[i] = IntegrationPoint (quad_untrafo[i].Point(), weight);
      }
  }

  // integration rules that are returned assume that a scaling with mip.GetMeasure() gives the
  // correct weight on the "physical" domain (note that this is not a natural choice for interface integrals)
  const IntegrationRule * StraightCutIntegrationRule(const FlatVector<> & cf_lset_at_element,
                                                     const ElementTransformation & trafo,
                                                     DOMAIN_TYPE dt,
                                                     int intorder,
                                                     SWAP_DIMENSIONS_POLICY quad_dir_policy,
                                                     LocalHeap & lh,
                                                     bool spacetime_mode,
                                                     double tval)
  {
<<<<<<< HEAD
    static int timer = NgProfiler::CreateTimer ("StraightCutIntegrationRule"); 
    NgProfiler::RegionTimer reg (timer);
=======
    static Timer timer("StraightCutIntegrationRule"); 
    RegionTimer reg (timer);
>>>>>>> 395268a7

    //static Timer t ("NewStraightCutIntegrationRule");
    // static Timer timercutgeom ("NewStraightCutIntegrationRule::CheckIfCutFast",2);
    // static Timer timermakequadrule("NewStraightCutIntegrationRule::MakeQuadRule",2);

    int DIM = trafo.SpaceDim();

    auto et = trafo.GetElementType();

    if ((et != ET_TRIG)&&(et != ET_TET)&&(et != ET_SEGM)&&(et != ET_QUAD)&&(et != ET_HEX)){
      cout << IM(1) << "Element Type: " << et << endl;
      throw Exception("only trigs, tets, quads for now");
    }

    bool is_quad = (et == ET_QUAD) || (et == ET_HEX);

    //timercutgeom.Start();
    auto element_domain = CheckIfStraightCut(cf_lset_at_element);
    //timercutgeom.Stop();

    //timermakequadrule.Start();
    IntegrationRule quad_untrafo;
    vector<double> lset_vals(cf_lset_at_element.Size());
    for(int i=0; i<lset_vals.size(); i++) lset_vals[i] = cf_lset_at_element[i];
    LevelsetWrapper lset(lset_vals, et);

    if (element_domain == IF)
    {
      //static Timer timer1("StraightCutElementGeometry::Load+Cut",2);
      //timer1.Start();
      if(!is_quad){
          LevelsetCutSimplex s(lset, dt, SimpleX(et));
          s.GetIntegrationRule(quad_untrafo, intorder);
      }
      else{
          LevelsetCutQuadrilateral q(lset, dt, Quadrilateral(et), quad_dir_policy);
          q.GetIntegrationRule(quad_untrafo, intorder);
      }
      //timer1.Stop();
    }

    const IntegrationRule* ir = nullptr;

    //timermakequadrule.Stop();

    if (element_domain == IF) // there is a cut on the current element
    {
      if (dt == IF)
      {
        auto ir_interface  = new (lh) IntegrationRule(quad_untrafo.Size(),lh);
        if (DIM == 1) TransformQuadUntrafoToIRInterface<1>(quad_untrafo, trafo, lset, ir_interface, spacetime_mode, tval);
        else if (DIM == 2) TransformQuadUntrafoToIRInterface<2>(quad_untrafo, trafo, lset, ir_interface, spacetime_mode, tval);
        else TransformQuadUntrafoToIRInterface<3>(quad_untrafo, trafo, lset, ir_interface, spacetime_mode, tval);
        ir = ir_interface;
      }
      else {
        auto ir_domain = new (lh) IntegrationRule (quad_untrafo.Size(),lh);
        for (int i = 0; i < ir_domain->Size(); ++i)
          (*ir_domain)[i] = IntegrationPoint (quad_untrafo[i].Point(),quad_untrafo[i].Weight());
        ir = ir_domain;
      }
    }
    else
    {
      if (element_domain != dt) //no integration on this element
        return nullptr;
      ir = & (SelectIntegrationRule (trafo.GetElementType(), intorder));
    }

    return ir;
  }

  const IntegrationRule * StraightCutsIntegrationRule(const FlatMatrix<> & cf_lsets_at_element,
                                                     const ElementTransformation & trafo,
                                                     const Array<DOMAIN_TYPE> & dts,
                                                     int intorder,
                                                     SWAP_DIMENSIONS_POLICY quad_dir_policy,
                                                     LocalHeap & lh,
                                                     bool spacetime_mode,
                                                     double tval)
  {

    int DIM = trafo.SpaceDim();

    auto et = trafo.GetElementType();
    int M = cf_lsets_at_element.Width();

    if ((et != ET_TRIG) && (et != ET_TET) && (et != ET_SEGM)){
      cout << IM(1) << "Element Type: " << et << endl;
      throw Exception("only trigs, tets for now");
    }

    IntegrationRule quad_untrafo;

    //This is how to create all the Lset Wrappers ... Collecting them in vector<> or Array<> does not work as there is no empty constructor...
    //Let's see later how we actually will exploit those wrappers...

    auto getLseti_onrefgeom = [&cf_lsets_at_element, &et](int i) {
        vector<double> lset_vals(cf_lsets_at_element.Height());
        for(int ii=0; ii<lset_vals.size(); ii++)
            lset_vals[ii] = cf_lsets_at_element(ii, i);
        LevelsetWrapper lset(lset_vals, et);
        return lset;
    };

    const IntegrationRule* ir = nullptr;

    // outer level
    LevelsetCutSimplex s(getLseti_onrefgeom(0), dts[0], SimpleX(et));
    s.Decompose();
    Array<SimpleX> simplices_at_last_level(s.SimplexDecomposition);

    for (int i = 1; i < M; i++) // all levelset decompositions after the first
    {
      auto lset_on_refgeom = getLseti_onrefgeom(i);
      Array<SimpleX> simplices_at_current_level(0);
      for (auto s : simplices_at_last_level)
      {
        auto lset_on_s = lset_on_refgeom; lset_on_s.update_initial_coefs(s.points);
        auto dt_of_s = CheckIfStraightCut(lset_on_s.initial_coefs);
        if (dt_of_s == IF){
            LevelsetCutSimplex sub_s(lset_on_s, dts[i], s);
            sub_s.Decompose();
            // put sub_s.SimplexDecomposition members to simplices_at_current_level
            simplices_at_current_level.Append(sub_s.SimplexDecomposition);
        }
        else if(dt_of_s == dts[i])
            simplices_at_current_level.Append(s);
      }
      simplices_at_last_level = simplices_at_current_level;
    }

    // Memory leaky:
    // for(auto final_sub_s : simplices_at_last_level)
    //     final_sub_s.GetPlainIntegrationRule(*myir_untrafo, intorder);

    // Workaround:
    IntegrationRule tmp;
    for(auto final_sub_s : simplices_at_last_level)
        final_sub_s.GetPlainIntegrationRule(tmp, intorder);
    
    auto myir_untrafo = new (lh) IntegrationRule(tmp.Size(),lh);
    for (int i = 0; i < tmp.Size(); i++)
      (*myir_untrafo)[i] = tmp[i];
    
    vector<int> dt_is_if_indices;
    for(int i=0; i<M; i++) if ( dts[i] == IF) dt_is_if_indices.push_back(i);

    if(myir_untrafo->Size() == 0) return nullptr;

    if(dt_is_if_indices.size() == 0) //Plain volume case; simple
        ir = myir_untrafo;
    else if(dt_is_if_indices.size() == 1){
        //Do the rescaling according to the one lset function
        auto lset = getLseti_onrefgeom( dt_is_if_indices[0] );

        auto myir = new (lh) IntegrationRule(myir_untrafo->Size(), lh);
        if (DIM == 1) TransformQuadUntrafoToIRInterface<1>(*myir_untrafo, trafo, lset, myir, spacetime_mode, tval);
        else if (DIM == 2) TransformQuadUntrafoToIRInterface<2>(*myir_untrafo, trafo, lset, myir, spacetime_mode, tval);
        else TransformQuadUntrafoToIRInterface<3>(*myir_untrafo, trafo, lset, myir, spacetime_mode, tval);
        ir = myir;
    }
    else if(dt_is_if_indices.size() == 2) {
        // Codim 2 for 2D and 3D
        if(DIM != 2 && DIM != 3) throw Exception("Codim 2 only in 2D and 3D yet!");

        if (DIM == 2){
            for(int i=0; i < myir_untrafo->Size(); i++){
                MappedIntegrationPoint<2,2> mip( (*myir_untrafo)[i],trafo);
                (*myir_untrafo)[i].SetWeight( (*myir_untrafo)[i].Weight() / mip.GetMeasure());
            }
        }
        if(DIM == 3){
            auto lset0 = getLseti_onrefgeom( dt_is_if_indices[0] );
            auto lset1 = getLseti_onrefgeom( dt_is_if_indices[1] );

            auto norm0 = lset0.GetNormal( (*myir_untrafo)[0].Point());
            auto norm1 = lset1.GetNormal( (*myir_untrafo)[0].Point());
            double cp_fac = 1./ L2Norm(Cross(norm0, norm1));

            for(int i=0; i < myir_untrafo->Size(); i++){
                auto old_weight = (*myir_untrafo)[i].Weight();
                MappedIntegrationPoint<3,3> mip( (*myir_untrafo)[i],trafo);

                Mat<3,3> F = mip.GetJacobian();
                Vec<3> normal = cp_fac* F * Cross(norm0, norm1);

                (*myir_untrafo)[i].SetWeight(old_weight*L2Norm(normal) / mip.GetMeasure());
            }
        }
        ir = myir_untrafo;
    }
    else if(dt_is_if_indices.size() == 3){
        // Codim 3 for 3D
        if(DIM != 3) throw Exception("Codim 3 only in 3D!");

        for(int i=0; i < myir_untrafo->Size(); i++){
            MappedIntegrationPoint<3,3> mip( (*myir_untrafo)[i],trafo);
            (*myir_untrafo)[i].SetWeight( (*myir_untrafo)[i].Weight() / mip.GetMeasure());
        }
        ir = myir_untrafo;
    }
    else throw Exception("Codim possibilities available: 2D: 0,1,2; 3D: 0,1,2,3");

    return ir;
  }

  const IntegrationRule * StraightCutIntegrationRuleUntransformed(const FlatVector<> & cf_lset_at_element,
                                                       ELEMENT_TYPE et,
                                                       DOMAIN_TYPE dt,
                                                       int intorder,
                                                       SWAP_DIMENSIONS_POLICY quad_dir_policy,
                                                       LocalHeap & lh)
    {
      static Timer timer("StraightCutIntegrationRuleUntransformed"); RegionTimer reg (timer);
      //   static Timer timercutgeom ("NewStraightCutIntegrationRule::CheckIfCutFast");
      //   static Timer timermakequadrule("NewStraightCutIntegrationRule::MakeQuadRule");


      if ((et != ET_TRIG)&&(et != ET_TET)&&(et != ET_SEGM)&&(et != ET_QUAD)&&(et != ET_HEX)){
        cout << IM(1) <<  "Element Type: " << et << endl;
        throw Exception("only trigs, tets, quads for now");
      }
      bool is_quad = (et == ET_QUAD) || (et == ET_HEX);

      //timercutgeom.Start();
      auto element_domain = CheckIfStraightCut(cf_lset_at_element);
      //timercutgeom.Stop();

      //timermakequadrule.Start();
      IntegrationRule quad_untrafo;
      vector<double> lset_vals(cf_lset_at_element.Size());
      for(int i=0; i<lset_vals.size(); i++) lset_vals[i] = cf_lset_at_element[i];
      LevelsetWrapper lset(lset_vals, et);

      if (element_domain == IF)
      {
        //static Timer timer1("StraightCutElementGeometry::Load+Cut");
        //timer1.Start();
        if(!is_quad){
            LevelsetCutSimplex s(lset, dt, SimpleX(et));
            s.GetIntegrationRule(quad_untrafo, intorder);
        }
        else{
            LevelsetCutQuadrilateral q(lset, dt, Quadrilateral(et), quad_dir_policy);
            q.GetIntegrationRule(quad_untrafo, intorder);
        }
        //timer1.Stop();
      }

      const IntegrationRule* ir = nullptr;

      //timermakequadrule.Stop();

      if (element_domain == IF) // there is a cut on the current element
      {
          auto ir_domain = new (lh) IntegrationRule (quad_untrafo.Size(),lh);
          for (int i = 0; i < ir_domain->Size(); ++i)
            (*ir_domain)[i] = IntegrationPoint (quad_untrafo[i].Point(),quad_untrafo[i].Weight());
          ir = ir_domain;
      }
      else
      {
        if (element_domain != dt) //no integration on this element
          return nullptr;
        ir = & (SelectIntegrationRule (et, intorder));
      }

      return ir;
    }

} // end of namespace<|MERGE_RESOLUTION|>--- conflicted
+++ resolved
@@ -41,6 +41,7 @@
   PolytopE SimpleX::CalcIFPolytopEUsingLset(vector<double> lset_on_points){
       //static Timer t ("SimpleX::CalcIFPolytopEUsingLset");
       // RegionTimer reg(t);
+      // ThreadRegionTimer reg (t, TaskManager::GetThreadId());
       if(CheckIfStraightCut(lset_on_points) != IF) {
           cout << IM(1) << "Lsetvals: ";
           for(auto d: lset_on_points) cout << d << endl;
@@ -78,6 +79,7 @@
 
   void SimpleX::GetPlainIntegrationRule(IntegrationRule &intrule, int order) {
       //static Timer t ("SimpleX::GetPlainIntegrationRule");
+      // ThreadRegionTimer reg (t, TaskManager::GetThreadId());
       // RegionTimer reg(t);
       double trafofac = GetVolume();
 
@@ -100,6 +102,7 @@
   void Quadrilateral::GetPlainIntegrationRule(IntegrationRule &intrule, int order) {
       static Timer t ("Quadrilateral::GetPlainIntegrationRule");
       //RegionTimer reg(t);
+      // ThreadRegionTimer reg (t, TaskManager::GetThreadId());
       double trafofac = GetVolume();
 
       const IntegrationRule * ir_ngs;
@@ -128,6 +131,7 @@
   void LevelsetCutSimplex::Decompose(){
       //static Timer t ("LevelsetCutSimplex::Decompose");
       //RegionTimer reg(t);
+      // ThreadRegionTimer reg (t, TaskManager::GetThreadId());
       vector<double> lsetvals = lset.initial_coefs;
       PolytopE s_cut = s.CalcIFPolytopEUsingLset(lsetvals);
 
@@ -193,6 +197,7 @@
 
   void LevelsetCutSimplex::GetIntegrationRule(IntegrationRule &intrule, int order){
       //static Timer t ("LevelsetCutSimplex::GetIntegrationRule");
+      //ThreadRegionTimer reg (t, TaskManager::GetThreadId());
       //RegionTimer reg(t);
       Decompose();
       for(auto s : SimplexDecomposition) s.GetPlainIntegrationRule(intrule, order);
@@ -214,6 +219,7 @@
   void LevelsetCutQuadrilateral::Decompose(){
       //static Timer t ("LevelsetCutQuadrilateral::Decompose");
       //RegionTimer reg(t);
+      // ThreadRegionTimer reg (t, TaskManager::GetThreadId());
       set<double> TopologyChangeXisS{0,1};
       int xi = q.D ==2 ? 1 : 2;
       vector<tuple<int,int>> EdgesOfDimXi;
@@ -581,13 +587,8 @@
                                                      bool spacetime_mode,
                                                      double tval)
   {
-<<<<<<< HEAD
-    static int timer = NgProfiler::CreateTimer ("StraightCutIntegrationRule"); 
-    NgProfiler::RegionTimer reg (timer);
-=======
     static Timer timer("StraightCutIntegrationRule"); 
     RegionTimer reg (timer);
->>>>>>> 395268a7
 
     //static Timer t ("NewStraightCutIntegrationRule");
     // static Timer timercutgeom ("NewStraightCutIntegrationRule::CheckIfCutFast",2);
@@ -802,7 +803,7 @@
                                                        SWAP_DIMENSIONS_POLICY quad_dir_policy,
                                                        LocalHeap & lh)
     {
-      static Timer timer("StraightCutIntegrationRuleUntransformed"); RegionTimer reg (timer);
+      static int timer = NgProfiler::CreateTimer ("StraightCutIntegrationRuleUntransformed"); NgProfiler::RegionTimer reg (timer);
       //   static Timer timercutgeom ("NewStraightCutIntegrationRule::CheckIfCutFast");
       //   static Timer timermakequadrule("NewStraightCutIntegrationRule::MakeQuadRule");
 
