--- conflicted
+++ resolved
@@ -52,12 +52,8 @@
       if(((s.Size() == 3)&&(s.D == 2))||((s.Size() == 4)&&(s.D == 3))){
         for(int ii = 0; ii<s.Size(); ii++) { int i = s[ii];
             for(int ij= ii+1; ij<s.Size(); ij++){ int j = s[ij];
-<<<<<<< HEAD
-                if((s.GetLset(ii) >= 0) != (s.GetLset(ij) >= 0)){
-=======
                 if ((s.GetLset(ii) > 0) != (s.GetLset(ij) > 0))
                 {
->>>>>>> 28a89823
                     Polytope p = CalcCutPointLineUsingLset(Polytope({i, j}, 1, s.svs_ptr));
                     cut_points.Append(p[0]);
                 }
@@ -81,10 +77,8 @@
   void CutSimplexElementGeometry::LoadBaseSimplexFromElementTopology() {
       const POINT3D * verts = ElementTopology::GetVertices(et);
 
-      for(int i=0; i<ElementTopology::GetNVertices(et); i++){
+      for(int i=0; i<ElementTopology::GetNVertices(et); i++)
           svs_ptr->Append(make_tuple(Vec<3>{verts[i][0], verts[i][1], verts[i][2]}, lset[i]));
-          //cout << "point Nr. " << i << " : " << verts[i][0] << " , " << verts[i][1] << " , " << verts[i][2] << endl;
-      }
 
       if((et == ET_SEGM) || (et == ET_TRIG) || (et == ET_TET)){
           Array<int> BaseSimplex(D+1);
@@ -240,7 +234,7 @@
       vector<vector<tuple<int,int>>> EdgesOfDim{{make_tuple(0,1),make_tuple(3,2)}, {make_tuple(1,2),make_tuple(0,3)}};
       for(int dim:{0,1}){
           for(tuple<int, int> edge:EdgesOfDim[dim]){
-              if((lset[get<0>(edge)] >= 0) != (lset[get<1>(edge)] >= 0)) {
+              if(lset[get<0>(edge)]*lset[get<1>(edge)] < -1e-12) {
                   Polytope p = CalcCutPointLineUsingLset(Polytope({get<0>(edge), get<1>(edge)}, 1, svs_ptr));
                   cut_points[dim].push_back(p.GetPoint(0)[dim]);
               }
@@ -283,7 +277,7 @@
                                               {make_tuple(0,4),make_tuple(1,5),make_tuple(2,6),make_tuple(3,7)}};
     for(int dim:{0,1,2}){
         for(tuple<int, int> edge:EdgesOfDim[dim]){
-            if((lset[get<0>(edge)] >= 0) != (lset[get<1>(edge)] > 0)) {
+            if(lset[get<0>(edge)]*lset[get<1>(edge)] < -1e-12) {
                 Polytope p = CalcCutPointLineUsingLset(Polytope({get<0>(edge), get<1>(edge)}, 1, svs_ptr));
                 cut_points[dim].push_back(p.GetPoint(0)[dim]);
             }
@@ -516,35 +510,6 @@
       }
   }
 
-  // integration rules that are filled into quad_untrafo assume that no scaling with mip.GetMeasure() takes place
-  // and directly give the correct weight on the "physical" domain
-  void UntransformedStraightCutIntegrationRule(const FlatVector<> & cf_lset_at_element,
-                                                     ELEMENT_TYPE et,
-                                                     DOMAIN_TYPE dt,
-                                                     int intorder,
-                                                     LocalHeap & lh,
-                                                     IntegrationRule& quad_untrafo)
-  {
-    if ((et != ET_TRIG)&&(et != ET_TET)&&(et != ET_QUAD)&&(et != ET_HEX)){
-      cout << "Element Type: " << et << endl;
-      throw Exception("only trigs, tets and quads for now");
-    }
-    auto element_domain = CheckIfStraightCut(cf_lset_at_element);
-
-    CutSimplexElementGeometry geom(cf_lset_at_element, et, lh);
-    CutQuadElementGeometry geom_quad(cf_lset_at_element, et, lh);
-
-    if (element_domain == IF)
-    {
-      if((et == ET_QUAD)||(et == ET_HEX)) geom_quad.GetIntegrationRule(intorder, dt, quad_untrafo);
-      else geom.GetIntegrationRule(intorder, dt, quad_untrafo);
-    }
-    else if(dt == element_domain)
-    {
-      quad_untrafo.Append(SelectIntegrationRule (et, intorder));
-    }
-  }
-
   // integration rules that are returned assume that a scaling with mip.GetMeasure() gives the
   // correct weight on the "physical" domain (note that this is not a natural choice for interface integrals)
   const IntegrationRule * StraightCutIntegrationRule(const FlatVector<> & cf_lset_at_element,
