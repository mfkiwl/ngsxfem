--- conflicted
+++ resolved
@@ -139,16 +139,9 @@
           }
       }
       else {
-<<<<<<< HEAD
           Array<int> relevant_base_simplex_vertices;
           for(int i=0; i<s.D+1; i++)
-              if( ((dt == POS) &&(lsetvals[i] > 0)) || ((dt == NEG) &&(lsetvals[i] < 0)))
-=======
-          Array<int> nothing;
-          Polytope relevant_base_simplex_vertices(nothing, D, svs_ptr);
-          for(int i=0; i<D+1; i++)
-              if( ((dt == POS) &&(lset[i] >= 0)) || ((dt == NEG) &&(lset[i] < 0)))
->>>>>>> 3786a2de
+              if( ((dt == POS) &&(lsetvals[i] >= 0)) || ((dt == NEG) &&(lsetvals[i] < 0)))
                   relevant_base_simplex_vertices.Append(i);
           if((relevant_base_simplex_vertices.Size() == 1)){ //Triangle is cut to a triangle || Tetraeder to a tetraeder
               Array<Vec<3>> point_list(s_cut.points);
