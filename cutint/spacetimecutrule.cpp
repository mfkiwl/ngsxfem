#include "spacetimecutrule.hpp"
#include "../spacetime/SpaceTimeFE.hpp"

namespace xintegration
{
    vector<double> root_finding(SliceVector<> li, ScalarFiniteElement<1>* fe_time, LocalHeap& lh, int subdivs=50, int bisection_iterations = 70){
        // if(li.Size() == 2){
       if(fe_time->Order() == 0)
         return {};
       else if(fe_time->Order() == 1){
            // we assume to know the basis here:
            // phi0 =  1 - x
            // phi1 =      x
            if((li[0] >= 0) != (li[1] >= 0)){
                return {-li[0]/(li[1] - li[0]) };
            }
            else return {};
        }
        else if(fe_time->Order() == 2){
           // we assume to know the basis here:
           // phi0 = (1-x)*(1-2x) = 1 - 3*x + 2*x*x,
           // phi1 =    4*x*(1-x) =     4*x - 4*x*x,
           // phi2 =     x*(2x-1) =     - x + 2*x*x.
           //  sum_i c_i phi_i(x) = c + b*x + a*x*x,
           double c = li[0], a = 2*li[0]+2*li[2]-4.*li[1], b = li[2] - a - c;
           vector<double> roots;
           const double w = b*b - 4*a*c;
           if(abs(w) < 1e-12){
               double x_ast = -b/(2*a);
               if(x_ast < 1 && x_ast > 0) roots.push_back(x_ast);
           }
           else {
               // if w<0 x_ast_i is nan (not in (0,1))
               double x_ast1 = (b + sqrt(w))/(-2.0*a);
               double x_ast2 = (b - sqrt(w))/(-2.0*a);

               if(x_ast1 < 1 && x_ast1 > 0) roots.push_back(x_ast1);
               if(x_ast2 < 1 && x_ast2 > 0) roots.push_back(x_ast2);
           }
           return roots;
       }
        else {
            static bool first = true;
            if (first)
            {
              cout << IM(3) << "Calling bisection for root finding ..." << endl;
              first = false;
            }
            vector<double> vals(subdivs+1); vector<tuple<double,double>> sign_change_intervals;
            vector<double> roots; double delta_x = 1./subdivs;
            FlatVector<> shape(li.Size(), lh);
            function<double(double)> eval = [&li, &fe_time, &shape](double xi) -> double {
                fe_time->CalcShape(IntegrationPoint(Vec<3>{xi,0,0}, 0.), shape);
                return InnerProduct(li,shape);
            };
            for(int i=0; i<subdivs+1; i++){
                double xi = delta_x*i;
                vals[i] = eval(xi);
                if(vals[i] == 0)
                  roots.push_back(xi);
                if(i >= 1) if(vals[i-1] * vals[i] < 0) sign_change_intervals.push_back(make_tuple( xi-delta_x, xi));
            }
            for(auto interval : sign_change_intervals){
                double a = get<0>(interval), b = get<1>(interval); double x_mid;
                double aval = eval(a), bval = eval(b);
                int j;
                for(j=0; j<bisection_iterations; j++){
                  
                  //secant rule stopping criteria
                  const double x_lin = a - aval*(b-a)/(bval-aval);
                  double val = eval(x_lin);
                  if (2*abs(val) < 1e-15)
                  {
                    a=b=x_lin;
                    break;
                  }

                  x_mid = 0.5*(a+b);
                  val = eval(x_mid);
                    if(val == 0) break;
                    if(val * aval < 0) {
                        b = x_mid; bval = val;
                    }
                    else if(val * bval < 0){
                        a = x_mid; aval = val;
                    }
                    else throw Exception("Strange sign structure during bisection!");
                }
                if(j == bisection_iterations)
                    cout << IM(2) << "WARNING: Bisection search did not converge. Residual: " << eval(0.5*(a+b)) << endl;
                roots.push_back(0.5*(a+b));
            }
            return roots;
        }
    }

    tuple<const IntegrationRule *, Array<double>> SpaceTimeCutIntegrationRule(FlatVector<> cf_lset_at_element,
                                                        const ElementTransformation &trafo,
                                                        ScalarFiniteElement<1>* fe_time,
                                                        DOMAIN_TYPE dt,
                                                        int order_time,
                                                        int order_space,
                                                        SWAP_DIMENSIONS_POLICY quad_dir_policy,
                                                        LocalHeap & lh){
        static Timer timer("SpaceTimeCutIntegrationRule");
<<<<<<< HEAD
        RegionTracer rt(TaskManager::GetThreadId(), timer);
        NgProfiler::RegionTimer reg(timer);
=======
        RegionTimer rt(timer);
>>>>>>> 395268a7
        //cout << "This is SpaceTimeCutIntegrationRule " << endl;
        ELEMENT_TYPE et_space = trafo.GetElementType();
        
        int lset_nfreedofs = cf_lset_at_element.Size();
        int space_nfreedofs = ElementTopology::GetNVertices(et_space);
        int time_nfreedofs = lset_nfreedofs / space_nfreedofs;
        FlatMatrix<> lset_st(time_nfreedofs, space_nfreedofs, &cf_lset_at_element(0,0));

        vector<double> cut_points{0,1};
        for(int i=0; i<space_nfreedofs; i++){
            auto li = lset_st.Col(i);
            auto cp = root_finding(li, fe_time, lh);
            if(cp.size() > 0) cut_points.insert(cut_points.begin(), cp.begin(), cp.end());
        }
        sort(cut_points.begin(), cut_points.end());

        const IntegrationRule & ir_time = SelectIntegrationRule(ET_SEGM, order_time);
        const IntegrationRule & stdir = SelectIntegrationRule (et_space, order_space);
        const int MAXSIZE_PER = 5 * stdir.Size();
        const int MAXSIZE = MAXSIZE_PER * (cut_points.size()-1) * ir_time.Size();
        // MAXSIZE is an estimated maximum size for the IntegrationRule 
        // (for fixed memory allocation on the LocalHeap)
        IntegrationRule * ir = new (lh) IntegrationRule(MAXSIZE,lh); ir->SetSize0(); //local size 0, physical size MAXSIZE
        Array<double> wei_arr(MAXSIZE,lh); // will be resized at the end
        int ip_counter = 0;

        for(int i=0; i<cut_points.size() -1; i++){
            double t0 = cut_points[i], t1 = cut_points[i+1];
            for(auto ip:ir_time){
                double t = t0 + ip.Point()[0]*(t1 - t0);
                FlatVector<> cf_lset_at_t(space_nfreedofs,lh);
                FlatVector<> shape(time_nfreedofs, lh);

                fe_time->CalcShape(IntegrationPoint(Vec<3>{t,0,0}, 0.), shape);
                cf_lset_at_t = Trans(lset_st)*shape;
                for(auto &d : cf_lset_at_t) if(abs(d) < 1e-14) d = 1e-14;

                auto element_domain = CheckIfStraightCut(cf_lset_at_t);

                const int offset = ir->Size();
                if (element_domain == IF)
                {
                    auto spir = StraightCutIntegrationRule(cf_lset_at_t, trafo, dt, order_space, quad_dir_policy, lh, true, t);
                    ir->Append(*spir);
                    ip_counter += spir->Size();
                }
                else if (element_domain == dt)
                {
                    ir->Append(stdir);
                    ip_counter += stdir.Size();
                }

                for(int k = offset; k < ir->Size(); k++) {
                    wei_arr[k] = (*ir)[k].Weight()*ip.Weight()*(t1-t0);
                    (*ir)[k].SetWeight(t);
                    MarkAsSpaceTimeIntegrationPoint((*ir)[k]);
                }
                /*                                     
                CutSimplexElementGeometry geom(cf_lset_at_t, et_space, lh);
                CutQuadElementGeometry geom_quad(cf_lset_at_t, et_space, lh);

                if (element_domain == IF)
                {
                  if((et_space == ET_QUAD)||(et_space == ET_HEX)) geom_quad.GetIntegrationRule(order_space, dt, quad_untrafo);
                  else geom.GetIntegrationRule(order_space, dt, quad_untrafo);
                }
                else if(dt == element_domain)
                {
                  quad_untrafo.Append(SelectIntegrationRule (et_space, order_space));
                }
                for(IntegrationPoint& ip2 : quad_untrafo) {
                    if(trafo.SpaceDim() == 1) ip2.Point()[1] = t;
                    if(trafo.SpaceDim() == 2) ip2.Point()[2] = t;
                    ip2.SetWeight(ip2.Weight()*ip.Weight()*(t1-t0));
                }
                if((element_domain == IF)&&(dt == IF)){
                    auto ir_interface  = new (lh) IntegrationRule(quad_untrafo.Size(),lh);
                    if(trafo.SpaceDim() == 1) TransformQuadUntrafoToIRInterface<1>(quad_untrafo, trafo, geom, ir_interface);
                    else if (trafo.SpaceDim() == 2){
                        if(et_space == ET_QUAD){
                            TransformQuadUntrafoToIRInterface<2>(quad_untrafo, trafo, geom_quad, ir_interface);
                        }
                        else TransformQuadUntrafoToIRInterface<2>(quad_untrafo, trafo, geom, ir_interface);
                    }
                    else{
                        if(et_space == ET_HEX){
                            TransformQuadUntrafoToIRInterface<3>(quad_untrafo, trafo, geom_quad, ir_interface);
                        }
                        else TransformQuadUntrafoToIRInterface<3>(quad_untrafo, trafo, geom, ir_interface);
                    }
                    ir->Append(*ir_interface);
                }
                else ir->Append(quad_untrafo);
                */
            }
        }
        wei_arr.SetSize(ir->Size());
        if (ip_counter > MAXSIZE)
            throw Exception("memory allocation for integration rule was insufficient");

        if (ir->Size() == 0)
            return make_tuple(nullptr, wei_arr);
        else
            return make_tuple(ir, wei_arr);
    }

}<|MERGE_RESOLUTION|>--- conflicted
+++ resolved
@@ -103,12 +103,7 @@
                                                         SWAP_DIMENSIONS_POLICY quad_dir_policy,
                                                         LocalHeap & lh){
         static Timer timer("SpaceTimeCutIntegrationRule");
-<<<<<<< HEAD
-        RegionTracer rt(TaskManager::GetThreadId(), timer);
-        NgProfiler::RegionTimer reg(timer);
-=======
         RegionTimer rt(timer);
->>>>>>> 395268a7
         //cout << "This is SpaceTimeCutIntegrationRule " << endl;
         ELEMENT_TYPE et_space = trafo.GetElementType();
         
