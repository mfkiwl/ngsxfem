#include "spacetimecutrule.hpp"
#include "../spacetime/myElement.hpp"

namespace xintegration
{
    vector<double> root_finding(SliceVector<> li, ScalarFiniteElement<1>* fe_time, LocalHeap& lh, int subdivs=50, int bisection_iterations = 40){
<<<<<<< HEAD
        if(li.Size() == 2){
=======
        // if(li.Size() == 2){
       if(fe_time->Order() == 0)
         return {};
       else if(fe_time->Order() == 1){
>>>>>>> e021fac9
            if((li[0] >= 0) != (li[1] >= 0)){
                return {-li[0]/(li[1] - li[0]) };
            }
            else return {};
        }
        else {
            vector<double> vals(subdivs); vector<tuple<double,double>> sign_change_intervals;
            vector<double> roots; double delta_x = 1./subdivs;
            FlatVector<> shape(li.Size(), lh);
            function<double(double)> eval = [&li, &fe_time, &shape](double xi) -> double {
                fe_time->CalcShape(IntegrationPoint(Vec<3>{xi,0,0}, 0.), shape);
                return (Trans(li)*shape)(0);
            };
            for(int i=0; i<subdivs; i++){
                double xi = delta_x*i;
                vals[i] = eval(xi);
                if(vals[i] == 0) roots.push_back(xi);
                if(i >= 1) if(vals[i-1] * vals[i] < 0) sign_change_intervals.push_back(make_tuple( xi-delta_x, xi));
            }
            for(auto interval : sign_change_intervals){
                double a = get<0>(interval), b = get<1>(interval); double x_mid;
                double aval = eval(a), bval = eval(b);
                for(int j=0; j<bisection_iterations; j++){
                    x_mid = 0.5*(a+b);
                    double val = eval(x_mid);
                    if(val == 0) break;
                    if(val * aval < 0) {
                        b = x_mid; bval = val;
                    }
                    else if(val * bval < 0){
                        a = x_mid; aval = val;
                    }
                    else throw Exception("Strange sign structure during bisection!");
                }
                roots.push_back(0.5*(a+b));
            }
            return roots;
        }
    }

    const IntegrationRule * SpaceTimeCutIntegrationRule(FlatVector<> cf_lset_at_element,
                                                        ELEMENT_TYPE et_space,
                                                        ScalarFiniteElement<1>* fe_time,
                                                        DOMAIN_TYPE dt,
                                                        int order_time,
                                                        int order_space,
                                                        LocalHeap & lh){
        int lset_nfreedofs = cf_lset_at_element.Size();
        int space_nfreedofs = ElementTopology::GetNVertices(et_space);
        int time_nfreedofs = lset_nfreedofs / space_nfreedofs;
        FlatMatrix<> lset_st(time_nfreedofs, space_nfreedofs, &cf_lset_at_element(0,0));
        cout << "The lset function values divided: " << lset_st << endl;

        vector<double> cut_points{0,1};
        for(int i=0; i<space_nfreedofs; i++){
            auto li = lset_st.Col(i);
            auto cp = root_finding(li, fe_time, lh);
            if(cp.size() > 0) cut_points.insert(cut_points.begin(), cp.begin(), cp.end());
        }
        sort(cut_points.begin(), cut_points.end());
        cout << "The sorted cut points: " << endl;
        for(auto d: cut_points) cout << d << endl;

        const IntegrationRule & ir_time = SelectIntegrationRule(ET_SEGM, order_time);
        auto ir = new (lh) IntegrationRule();

        for(int i=0; i<cut_points.size() -1; i++){
            double t0 = cut_points[i], t1 = cut_points[i+1];
            for(auto ip:ir_time){
                double t = t0 + ip.Point()[0]*(t1 - t0);
                FlatVector<> cf_lset_at_t(space_nfreedofs,lh);
                FlatVector<> shape(time_nfreedofs, lh);
                fe_time->CalcShape(IntegrationPoint(Vec<3>{t,0,0}, 0.), shape);
                cf_lset_at_t = Trans(lset_st)*shape;
                cout << "t: " << t << endl;
                cout << "cf_lset_at_t = " << cf_lset_at_t << endl;

                DOMAIN_TYPE dt_at_t = CheckIfStraightCut(cf_lset_at_t);
                IntegrationRule quad_at_t;
                if(dt_at_t == IF){
                    CutSimplexElementGeometry geom(cf_lset_at_t, et_space, lh);
                    geom.GetIntegrationRule(order_space, dt, quad_at_t);
                }
                else if(dt_at_t == dt){
                    quad_at_t.Append(SelectIntegrationRule(ET_TRIG, order_space));
                }
                for(auto ip2 : quad_at_t) {
                    auto ip2Point = ip2.Point(); ip2Point[2] = t;
                    ir->Append(IntegrationPoint(ip2Point, ip2.Weight()*ip.Weight()*(t1-t0)));
                }
            }
        }
        return ir;
    }

    void DebugSpaceTimeCutIntegrationRule(){
        LocalHeap lh(10000);

        //vector<double> a2{-1.,-1.,1.,-1.,-1.,1.}; //Mimic the function phi(x,y,z) = 1- 2*x - 2*y
        vector<double> a2{-1.,-1., 1.,-3.,-3.,-1}; //Mimic the function phi(x,y,z) = 1- 2*x - 2*y - 2*z
        //vector<double> a2{1,1,1,-1,-2,-3}; //Maximal number of cuts in time
        FlatVector<> a(6,lh);
        for(int i=0; i<6; i++) a[i] = a2[i]; //Why isn't the Vec<6>{1,1,...} constructor working any more??
        //auto time_fe = new NodalTimeFE(1);
        NodalTimeFE time_fe(1);
        auto ir_neg = SpaceTimeCutIntegrationRule(a, ET_TRIG, &time_fe, NEG, 0, 0, lh);
        auto ir_pos = SpaceTimeCutIntegrationRule(a, ET_TRIG,&time_fe, POS, 0, 0, lh);
        cout << "IR neg: " << *ir_neg << endl << "IR pos: " << *ir_pos << endl;
        double V_pos, V_neg;
        for(auto ip: *ir_neg) V_neg += ip.Weight();
        for(auto ip: *ir_pos) V_pos += ip.Weight();

        cout << "V_pos: " << V_pos << endl << "V_neg: " << V_neg << endl;
        cout << "V_pos + V_neg = " << V_pos + V_neg << endl;
    }
}<|MERGE_RESOLUTION|>--- conflicted
+++ resolved
@@ -4,14 +4,10 @@
 namespace xintegration
 {
     vector<double> root_finding(SliceVector<> li, ScalarFiniteElement<1>* fe_time, LocalHeap& lh, int subdivs=50, int bisection_iterations = 40){
-<<<<<<< HEAD
-        if(li.Size() == 2){
-=======
         // if(li.Size() == 2){
        if(fe_time->Order() == 0)
          return {};
        else if(fe_time->Order() == 1){
->>>>>>> e021fac9
             if((li[0] >= 0) != (li[1] >= 0)){
                 return {-li[0]/(li[1] - li[0]) };
             }
