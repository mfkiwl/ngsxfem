#include "xintegration.hpp"
#include "straightcutrule.hpp"
#include "spacetimecutrule.hpp"
#include "../spacetime/SpaceTimeFE.hpp"
#include "../spacetime/SpaceTimeFESpace.hpp"

namespace xintegration
{


  const IntegrationRule * CreateCutIntegrationRule(shared_ptr<CoefficientFunction> cflset,
                                                   shared_ptr<GridFunction> gflset,
                                                   const ElementTransformation & trafo,
                                                   DOMAIN_TYPE dt,
                                                   int intorder,
                                                   int time_intorder,
                                                   LocalHeap & lh,
                                                   int subdivlvl)
  {
    // temporary fix for ET_SEGM
    /*
    if (trafo.GetElementType() == ET_SEGM)
      return CutIntegrationRule(cflset != nullptr ? cflset : gflset, trafo, dt, intorder, subdivlvl, lh);
    */
<<<<<<< HEAD

    //cout << "time_intorder = " << time_intorder << endl;
=======
>>>>>>> 2ad36bf5

    if (gflset != nullptr)
    {
      Array<DofId> dnums(0,lh);
      gflset->GetFESpace()->GetDofNrs(trafo.GetElementId(),dnums);
      FlatVector<> elvec(dnums.Size(),lh);
      gflset->GetVector().GetIndirect(dnums,elvec);
      if (time_intorder >= 0) {
          FESpace* raw_FE = (gflset->GetFESpace()).get();
          SpaceTimeFESpace * st_FE = dynamic_cast<SpaceTimeFESpace*>(raw_FE);
          ScalarFiniteElement<1>* fe_time = dynamic_cast<ScalarFiniteElement<1>*>(st_FE->GetTimeFE());
          return SpaceTimeCutIntegrationRule(elvec, trafo, fe_time, dt, time_intorder, intorder, lh);
      } else {
          return StraightCutIntegrationRule(elvec, trafo, dt, intorder, lh);
      }
    }
    else if (cflset != nullptr)
    {
      if (time_intorder < 0)
          return CutIntegrationRule(cflset, trafo, dt, intorder, subdivlvl, lh);
      else throw Exception("Space-time requires the levelset as a GridFunction!");
    }
    else throw Exception("Only null information provided, null integration rule served!");
  }
  template<int SD>
  PointContainer<SD>::PointContainer()
  {
#ifdef DEBUG
    k=0;
#endif
    pset.clear();
  };


  std::tuple<shared_ptr<CoefficientFunction>,shared_ptr<GridFunction>> CF2GFForStraightCutRule(shared_ptr<CoefficientFunction> cflset, int subdivlvl)
  {
    if (subdivlvl != 0)
      return make_tuple(cflset, nullptr);
    else
    {
      shared_ptr<GridFunction> ret = dynamic_pointer_cast<GridFunction>(cflset);
      if ((ret != nullptr) && (ret->GetFESpace()->GetOrder() <= 1) && ( (ret->GetFESpace()->GetClassName() == "H1HighOrderFESpace") || (ret->GetFESpace()->GetClassName() == "SpaceTimeFESpace")))
        return make_tuple(nullptr, ret);
      else
        return make_tuple(cflset, nullptr);
    }
  }

  template<int SD>
  const Vec<SD>* PointContainer<SD>::operator()(const Vec<SD> & p)
  {

    static Timer timer ("PointContainer::operator()");
    RegionTimer reg (timer);

    typename SetOfPoints::iterator it;
    it = pset.find(p);
    if (it == pset.end()) return &(*pset.insert(p).first);
    else
    {
#ifdef DEBUG
      k++;
#endif
      return &(*it);
    }
  }

  template<int SD>
  void PointContainer<SD>::Report(std::ostream & out) const
  {
    out << " PointContainer stored " << pset.size() << " points.\n";
#ifdef DEBUG
    out << " PointContainer rejected " << k << " points.\n";
#endif
  }

  template class PointContainer<2>;
  template class PointContainer<3>;
  template class PointContainer<4>;

  ostream & operator<<(ostream & s, DOMAIN_TYPE dt)
  {
    switch (dt)
  {
  case NEG:
      s << "NEG";
      break;
  case POS:
      s << "POS";
      break;
  case IF:
      s << "IF";
      break;
  default:
      ;
  }
    return s;
  }


  template<>
  void FillSimplexWithRule<4> (const Simplex<4> & s, QuadratureRule<4> & quaddom, int intorder)
  {
    throw Exception(" nonono - still no 4");
  }

  template<>
  void FillSimplexWithRule<3> (const Simplex<3> & s, QuadratureRule<3> & quaddom, int intorder)
  {
    const double trafofac = Measure<3,3>(s.p) * 6.0;
    const IntegrationRule & ir = SelectIntegrationRule (ET_TET, intorder);

    for (int k = 0; k < ir.GetNIP(); k++)
    {
      Vec<3> point(0.0);
      double originweight = 1.0;
      for (int m = 0; m < 3 ;++m)
        originweight -= ir[k](m);
      point = originweight * (*s.p[0]);
      for (int m = 0; m < 3 ;++m)
        point += ir[k](m) * (*s.p[m+1]);
      const double weight = ir[k].Weight() * trafofac;
      quaddom.points.Append(point);
      quaddom.weights.Append(weight);
    }
  }

  template<>
  void FillSimplexWithRule<2> (const Simplex<2> & s, QuadratureRule<2> & quaddom, int intorder)
  {
    const double trafofac = Measure<2,2>(s.p) * 2.0;
    const IntegrationRule & ir = SelectIntegrationRule (ET_TRIG, intorder);

    for (int k = 0; k < ir.GetNIP(); k++)
    {
      Vec<2> point(0.0);
      double originweight = 1.0;
      for (int m = 0; m < 2 ;++m)
        originweight -= ir[k](m);
      point = originweight * (*s.p[0]);
      for (int m = 0; m < 2 ;++m)
        point += ir[k](m) * (*s.p[m+1]);
      const double weight = ir[k].Weight() * trafofac;
      quaddom.points.Append(point);
      quaddom.weights.Append(weight);
    }
  }


  template<>
  void FillSimplexWithRule<1> (const Simplex<1> & s, QuadratureRule<1> & quaddom, int intorder)
  {
    const double trafofac = Measure<1,1>(s.p);
    const IntegrationRule & ir = SelectIntegrationRule (ET_SEGM, intorder);

    for (int k = 0; k < ir.GetNIP(); k++)
    {
      Vec<1> point = ir[k](0) * (*s.p[1]) + (1.0 - ir[k](0)) * (*s.p[0]);
      const double weight = ir[k].Weight() * trafofac;
      quaddom.points.Append(point);
      quaddom.weights.Append(weight);
    }
  }


  template<>
  void FillSimplexCoDim1WithRule<4> (const Array< const Vec<4> *> & s, const Vec<4> & pospoint,
                                     QuadratureRuleCoDim1<4> & quaddom, int intorder)
  {
    throw Exception(" nonono - still no 4");
  }

  template<>
  void FillSimplexCoDim1WithRule<3> (const Array< const Vec<3> *> & s, const Vec<3> & pospoint,
                                     QuadratureRuleCoDim1<3> & quaddom, int intorder)
  {
    Vec<3> a = *s[1] - *s[0];
    Vec<3> b = *s[2] - *s[0];
    Vec<3> c = Cross(a,b);
    const double trafofac = L2Norm(c);
    const double rel = max(L2Norm(a),L2Norm(b));

    if (trafofac < 1e-14 * rel)
      return;

    c /= trafofac;

    //sign check and probably switch
    Vec<3> d = pospoint - *s[0];
    if (InnerProduct(d,c) >= 0)
      c *= -1.0;


    const IntegrationRule & ir = SelectIntegrationRule (ET_TRIG, intorder);

    for (int k = 0; k < ir.GetNIP(); k++)
    {
      Vec<3> point(0.0);
      double originweight = 1.0;
      for (int m = 0; m < 2 ;++m)
        originweight -= ir[k](m);
      point = originweight * (*s[0]);
      for (int m = 0; m < 2 ;++m)
        point += ir[k](m) * (*s[m+1]);
      const double weight = ir[k].Weight() * trafofac;
      quaddom.points.Append(point);
      quaddom.weights.Append(weight);
      quaddom.normals.Append(c);
    }
  }

  template<>
  void FillSimplexCoDim1WithRule<2> (const Array< const Vec<2> *> & s, const Vec<2> & pospoint,
                                     QuadratureRuleCoDim1<2> & quaddom, int intorder)
  {
    Vec<2> a = *s[1] - *s[0];
    Vec<2> n(-a(1),a(0));
    const double trafofac = L2Norm(a);

    const double rel = L2Norm(a);
    if (trafofac < 1e-14 * rel)
      return;

    n /= trafofac;

    //sign check and probably switch
    Vec<2> d = pospoint - *s[0];
    if (InnerProduct(d,n) >= 0)
      n *= -1.0;

    const IntegrationRule & ir = SelectIntegrationRule (ET_SEGM, intorder);

    for (int k = 0; k < ir.GetNIP(); k++)
    {
      Vec<2> point(0.0);
      point = (1.0-ir[k](0)) * (*s[0]);
      point += ir[k](0) * (*s[1]);
      const double weight = ir[k].Weight() * trafofac;
      quaddom.points.Append(point);
      quaddom.weights.Append(weight);
      quaddom.normals.Append(n);
    }
  }



  double XLocalGeometryInformation::EvaluateLsetAtPoint( const IntegrationPoint & ip, double time) const
  {
    throw Exception("base class member function XLocalGeometryInformation::EvaluateLsetAtPoint called!");
    return 0.;
  }

  DOMAIN_TYPE XLocalGeometryInformation::MakeQuadRule() const
  {
    throw Exception("base class member function XLocalGeometryInformation::MakeQuadRule called!");
    return IF;
  }


  shared_ptr<XLocalGeometryInformation> XLocalGeometryInformation::Create(ELEMENT_TYPE ET_SPACE,
                                                                          ELEMENT_TYPE ET_TIME,
                                                                          const ScalarFieldEvaluator & a_lset,
                                                                          CompositeQuadratureRule<1> & a_compquadrule1,
                                                                          LocalHeap & a_lh,
                                                                          int a_int_order_space, int a_int_order_time,
                                                                          int a_ref_level_space, int a_ref_level_time)
  {
    return  XLocalGeometryInformation::Create(ET_SPACE,ET_TIME, a_lset,
                                              &a_compquadrule1, NULL, NULL, NULL,
                                              a_lh, a_int_order_space, a_int_order_time,
                                              a_ref_level_space, a_ref_level_time);
  }

  shared_ptr<XLocalGeometryInformation>XLocalGeometryInformation::Create(ELEMENT_TYPE ET_SPACE,
                                                                         ELEMENT_TYPE ET_TIME,
                                                                         const ScalarFieldEvaluator & a_lset,
                                                                         CompositeQuadratureRule<2> & a_compquadrule2,
                                                                         LocalHeap & a_lh,
                                                                         int a_int_order_space, int a_int_order_time,
                                                                         int a_ref_level_space, int a_ref_level_time)
  {
    return XLocalGeometryInformation::Create(ET_SPACE,ET_TIME, a_lset,
                                             NULL, &a_compquadrule2, NULL, NULL,
                                             a_lh, a_int_order_space, a_int_order_time,
                                             a_ref_level_space, a_ref_level_time);
  }

  shared_ptr<XLocalGeometryInformation> XLocalGeometryInformation::Create(ELEMENT_TYPE ET_SPACE,
                                                                          ELEMENT_TYPE ET_TIME,
                                                                          const ScalarFieldEvaluator & a_lset,
                                                                          CompositeQuadratureRule<3> & a_compquadrule3,
                                                                          LocalHeap & a_lh,
                                                                          int a_int_order_space, int a_int_order_time,
                                                                          int a_ref_level_space, int a_ref_level_time)
  {
    return XLocalGeometryInformation::Create(ET_SPACE,ET_TIME, a_lset,
                                             NULL, NULL, &a_compquadrule3, NULL,
                                             a_lh, a_int_order_space, a_int_order_time,
                                             a_ref_level_space, a_ref_level_time);
  }

  shared_ptr<XLocalGeometryInformation> XLocalGeometryInformation::Create(ELEMENT_TYPE ET_SPACE,
                                                                          ELEMENT_TYPE ET_TIME,
                                                                          const ScalarFieldEvaluator & a_lset,
                                                                          CompositeQuadratureRule<4> & a_compquadrule4,
                                                                          LocalHeap & a_lh,
                                                                          int a_int_order_space, int a_int_order_time,
                                                                          int a_ref_level_space, int a_ref_level_time)
  {
    return XLocalGeometryInformation::Create(ET_SPACE,ET_TIME, a_lset,
                                             NULL, NULL, NULL, &a_compquadrule4,
                                             a_lh, a_int_order_space, a_int_order_time,
                                             a_ref_level_space, a_ref_level_time);
  }

  shared_ptr<XLocalGeometryInformation> XLocalGeometryInformation::Create(ELEMENT_TYPE ET_SPACE,
                                                                ELEMENT_TYPE ET_TIME,
                                                                const ScalarFieldEvaluator & a_lset,
                                                                CompositeQuadratureRule<1> * a_compquadrule1,
                                                                CompositeQuadratureRule<2> * a_compquadrule2,
                                                                CompositeQuadratureRule<3> * a_compquadrule3,
                                                                CompositeQuadratureRule<4> * a_compquadrule4,
                                                                LocalHeap & a_lh,
                                                                int a_int_order_space, int a_int_order_time,
                                                                int a_ref_level_space, int a_ref_level_time)
  {
    if (ET_TIME == ET_POINT)
    {
      switch (ET_SPACE)
      {
      case ET_SEGM:
        return
          make_shared<NumericalIntegrationStrategy<ET_SEGM,ET_POINT>>
          (a_lset, *a_compquadrule1, a_lh,
           a_int_order_space, a_int_order_time,
           a_ref_level_space, a_ref_level_time);
      case ET_TRIG:
        return
          make_shared<NumericalIntegrationStrategy<ET_TRIG,ET_POINT>>
          (a_lset, *a_compquadrule2, a_lh,
           a_int_order_space, a_int_order_time,
           a_ref_level_space, a_ref_level_time);
      case ET_TET:
        return
          make_shared<NumericalIntegrationStrategy<ET_TET,ET_POINT>>
          (a_lset, *a_compquadrule3, a_lh,
           a_int_order_space, a_int_order_time,
           a_ref_level_space, a_ref_level_time);
      default:
        throw Exception(" XLocalGeometryInformation * Create | ELEMENT_TYPE is not treated ");
        break;
      }
    }
    else // ET_SEGM
    {
      switch (ET_SPACE)
      {
      case ET_SEGM:
        return
          make_shared<NumericalIntegrationStrategy<ET_SEGM,ET_SEGM>>
          (a_lset, *a_compquadrule2, a_lh,
           a_int_order_space, a_int_order_time,
           a_ref_level_space, a_ref_level_time);
      case ET_TRIG:
        return
          make_shared<NumericalIntegrationStrategy<ET_TRIG,ET_SEGM>>
          (a_lset, *a_compquadrule3, a_lh,
           a_int_order_space, a_int_order_time,
           a_ref_level_space, a_ref_level_time);
      case ET_TET:
        return
          make_shared<NumericalIntegrationStrategy<ET_TET,ET_SEGM>>
          (a_lset, *a_compquadrule4, a_lh,
           a_int_order_space, a_int_order_time,
           a_ref_level_space, a_ref_level_time);
      default:
        throw Exception(" XLocalGeometryInformation * Create | ELEMENT_TYPE is not treated ");
        break;
      }
    }
  }


  template <ELEMENT_TYPE ET_SPACE, ELEMENT_TYPE ET_TIME>
  NumericalIntegrationStrategy<ET_SPACE,ET_TIME>
  :: NumericalIntegrationStrategy(const NumericalIntegrationStrategy & a, int reduce_ref_space, int reduce_ref_time)
    : XLocalGeometryInformation(a.lset), pc(a.pc),
      simplex_array_neg(a.simplex_array_neg),
      simplex_array_pos(a.simplex_array_pos),
      ref_level_space(a.ref_level_space-reduce_ref_space), ref_level_time(a.ref_level_time-reduce_ref_time),
      int_order_space(a.int_order_space), int_order_time(a.int_order_time),
      lh(a.lh), compquadrule(a.compquadrule)
  {
  }


  template <ELEMENT_TYPE ET_SPACE, ELEMENT_TYPE ET_TIME>
  NumericalIntegrationStrategy<ET_SPACE,ET_TIME>
  :: NumericalIntegrationStrategy(const ScalarFieldEvaluator & a_lset,
                                  PointContainer<SD> & a_pc,
                                  CompositeQuadratureRule<SD> & a_compquadrule,
                                  LocalHeap & a_lh,
                                  int a_int_order_space, int a_int_order_time,
                                  int a_ref_level_space, int a_ref_level_time)
    : XLocalGeometryInformation(&a_lset), pc(a_pc),
      ref_level_space(a_ref_level_space), ref_level_time(a_ref_level_time),
      int_order_space(a_int_order_space), int_order_time(a_int_order_time),
      lh(a_lh), compquadrule(a_compquadrule)
  {
    SetVerticesSpace();
    SetVerticesTime();
  }


  template <ELEMENT_TYPE ET_SPACE, ELEMENT_TYPE ET_TIME>
  NumericalIntegrationStrategy<ET_SPACE,ET_TIME>
  :: NumericalIntegrationStrategy(const ScalarFieldEvaluator & a_lset,
                                  CompositeQuadratureRule<SD> & a_compquadrule,
                                  LocalHeap & a_lh,
                                  int a_int_order_space, int a_int_order_time,
                                  int a_ref_level_space, int a_ref_level_time)
    : XLocalGeometryInformation(&a_lset), pc(*(new PointContainer<SD>())),
      ref_level_space(a_ref_level_space), ref_level_time(a_ref_level_time),
      int_order_space(a_int_order_space), int_order_time(a_int_order_time),
    lh(a_lh), compquadrule(a_compquadrule), ownpc(true)
  {
    SetVerticesSpace();
    SetVerticesTime();
  }


  template <ELEMENT_TYPE ET_SPACE, ELEMENT_TYPE ET_TIME>
  void NumericalIntegrationStrategy<ET_SPACE,ET_TIME>
  :: SetVerticesSpace()
  {
    const POINT3D * verts = ElementTopology::GetVertices(ET_SPACE);
    const int nv = ElementTopology::GetNVertices(ET_SPACE);

    verts_space.SetSize(nv);
    for (int i = 0; i < nv; ++i)
      for (int d = 0; d < D; ++d)
        verts_space[i][d] = verts[i][d];
  }

  template <ELEMENT_TYPE ET_SPACE, ELEMENT_TYPE ET_TIME>
  void NumericalIntegrationStrategy<ET_SPACE,ET_TIME>
  :: SetVerticesTime(const Array<double> & verts)
  {
    verts_time.SetSize(verts.Size());
    for (int i = 0; i < verts.Size(); ++i)
      verts_time[i] = verts[i];
  }

  template <ELEMENT_TYPE ET_SPACE, ELEMENT_TYPE ET_TIME>
  void NumericalIntegrationStrategy<ET_SPACE,ET_TIME>
  :: SetVerticesTime()
  {
    const int np1dt = pow(2,ref_level_time);
    const double ht = 1.0 / np1dt;
    verts_time.SetSize(np1dt+1);
    for (int i = 0; i < np1dt + 1; ++i)
    {
      verts_time[i] = i * ht;
    }
  }

  template <ELEMENT_TYPE ET_SPACE, ELEMENT_TYPE ET_TIME>
  void NumericalIntegrationStrategy<ET_SPACE,ET_TIME>
  :: SetVerticesTimeFromUpperHalf(const Array< double >& verts_t)
  {
    const int newsize = (verts_t.Size()+1)/2;
    const int offset = (verts_t.Size()-1)/2;
    verts_time.SetSize(newsize);
    for (int i = 0; i < newsize; ++i)
    {
      verts_time[i] = verts_t[offset+i];
    }
  }

  template <ELEMENT_TYPE ET_SPACE, ELEMENT_TYPE ET_TIME>
  void NumericalIntegrationStrategy<ET_SPACE,ET_TIME>
  :: SetVerticesTimeFromLowerHalf(const Array< double >& verts_t)
  {
    const int newsize = (verts_t.Size()+1)/2;
    verts_time.SetSize(newsize);
    for (int i = 0; i < newsize; ++i)
    {
      verts_time[i] = verts_t[i];
    }
  }

  template <ELEMENT_TYPE ET_SPACE, ELEMENT_TYPE ET_TIME>
  void NumericalIntegrationStrategy<ET_SPACE,ET_TIME>
  :: SetVerticesSpace(const Array<Vec<D> > & verts)
  {
    verts_space.SetSize(verts.Size());
    for (int i = 0; i < verts.Size(); ++i)
      verts_space[i] = verts[i];
  }

  // Check prism for cut
  template <ELEMENT_TYPE ET_SPACE, ELEMENT_TYPE ET_TIME>
  DOMAIN_TYPE NumericalIntegrationStrategy<ET_SPACE,ET_TIME>
  :: CheckIfCut() const
  {
    //enum { D = ET_trait<ET_SPACE>::DIM }; // spatial dimension
    //enum { SD = ET_trait<ET_SPACE>::DIM + ET_trait<ET_TIME>::DIM}; // total dimension (space+time)

    static Timer timer ("NumIntStrategy::CheckifCut (the prism check)");
    RegionTimer reg (timer);

    bool haspos = false;
    bool hasneg = false;

    int np1ds = pow(2,ref_level_space);
    int np1dt = pow(2,ref_level_time);

    double dx_scalar = 1.0 / np1ds;

    Array<double> time (0);
    // double ht = 1.0;

    switch (ET_SPACE)
    {
    case ET_SEGM:
    case ET_TRIG:
    case ET_TET:
    {
      // int sum = 0;
      INT< D > I;
      Vec< SD > position;
      for (int i = 0; i < D; ++i)
        I[i] = 0;

      // cout << " index = ";
      // for (int i = 0; i < ET_trait<ET_SPACE>::DIM; ++i)
      //   cout << I[i] << ", \t";
      // cout << endl;

      bool finish = false;
      while (finish == false)
      {
        // do something

        //calculate all points corresponding to the current space position
        // loop over time points
        for (int i = 0; i < np1dt + 1; ++i)
        {
          for (int d = 0; d < D; ++d)
            position[d] = verts_space[0][d];

          for (int j = 0; j < D; ++j)
          {
            for (int d = 0; d < D; ++d)
            {
               position[d] += I[j] * dx_scalar * (verts_space[j+1][d] - verts_space[0][d]);
            }
          }
          // for (int d = 0; d < ET_trait<ET_SPACE>::DIM; ++d)
          //   cout << position[d] << ",\t";

          if (ET_TIME == ET_SEGM)
          {
            position[ET_trait<ET_SPACE>::DIM] = verts_time[i];
            // cout << position[ET_trait<ET_SPACE>::DIM] << ",\t";
          }
          const ngfem::ScalarFieldEvaluator & eval (*lset);
          const double lsetval = eval(position);

          if (lsetval > distance_threshold)
            return POS;

          if (lsetval < -distance_threshold)
            return NEG;

          if (lsetval >= 0.0)
            haspos = true;
          else
            hasneg = true;
          // cout << " :: " << lsetval << ",\t";
          // cout << endl;

          if(haspos && hasneg)
          {
            // finish = true;
            // break;
            // cout << " IF " << endl;
            return IF;
          }
        }

        I[0]++;
        int sum = 0;
        for (int checkdim = 0; checkdim < D; ++checkdim)
        {
          sum = 0;
          for (int i = 0; i < D; ++i)
            sum += I[i];

          if (sum >= np1ds + 1)
          {
            if ( checkdim == D - 1)
            {
              finish = true;
              break;
            }
            else
            {
              I[checkdim] = 0;
              I[checkdim+1]++;
            }
          }
          else
            break;
        }
        // if (!finish)
        // {
        //   cout << " index = ";
        //   for (int i = 0; i < ET_trait<ET_SPACE>::DIM; ++i)
        //     cout << I[i] << ", \t";
        //   cout << endl;
        // }
      }
      if (haspos)
        return POS;
      else
        return NEG;
    }
    break;
    default:
      throw Exception(" this CheckIfCut::ELEMENT_TYPE is not treated... yet ");
      break;
    }

  }


  template <ELEMENT_TYPE ET_SPACE, ELEMENT_TYPE ET_TIME>
  DOMAIN_TYPE NumericalIntegrationStrategy<ET_SPACE,ET_TIME>
  :: MakeQuadRule() const
  {

    //enum { D = ET_trait<ET_SPACE>::DIM }; // spatial dimension
    //enum { SD = ET_trait<ET_SPACE>::DIM + ET_trait<ET_TIME>::DIM}; // total dimension (space+time)

    // check with the help of regularly distributed points if current
    // space(-time) geometry is cut (has different sign in lset-value)
    DOMAIN_TYPE dt_self = CheckIfCut();

    if (dt_self == IF)
    {
      // cout << " cut " << endl;

      bool refine_time = ET_TIME == ET_SEGM && ref_level_time > 0;
      bool refine_space = ref_level_space > 0;

      // only refinement in space or time for the recursive call
      // decide which refinement should come first here:
      if (refine_time && refine_space)
      {
        if (false && ref_level_time >= ref_level_space) //better suited for high (relative) velocities...
        {
          refine_time = true;
          refine_space = false;
        }
        else //better suited for slow (relative) velocities...
        {
          refine_time = false;
          refine_space = true;
        }
      }

      // divide space-time prism into upper and lower half
      if (refine_time)
      {
        NumericalIntegrationStrategy<ET_SPACE,ET_TIME> numint_upper (*this, 0, 1);
        numint_upper.SetVerticesSpace(verts_space);
        numint_upper.SetVerticesTimeFromUpperHalf(verts_time);
        numint_upper.SetDistanceThreshold(distance_threshold);
        numint_upper.MakeQuadRule();  // recursive call!

        NumericalIntegrationStrategy<ET_SPACE,ET_TIME> numint_lower (*this, 0, 1);
        numint_lower.SetVerticesSpace(verts_space);
        numint_lower.SetVerticesTimeFromLowerHalf(verts_time);
        numint_lower.SetDistanceThreshold(distance_threshold);
        numint_lower.MakeQuadRule();  // recursive call!
      }

      // divide space-time prism into 4/8 prism of same height
      if (refine_space)
      {
        if ( ET_SPACE == ET_TRIG)
        {
          // barycentric coordinates for new points
          const double baryc[6][3] = { { 0.0, 0.0, 1.0},
                                        { 0.5, 0.0, 0.5},
                                        { 1.0, 0.0, 0.0},
                                        { 0.0, 0.5, 0.5},
                                        { 0.5, 0.5, 0.0},
                                        { 0.0, 1.0, 0.0}};

          // new triangles as connectivity information of the vertices baryc above
          const int trigs[4][3] = { { 0, 1, 3},
                                     { 1, 2, 4},
                                     { 1, 3, 4},
                                     { 3, 4, 5}};

          for (int i = 0; i < 4; ++i) // triangles
          {
            NumericalIntegrationStrategy<ET_SPACE,ET_TIME> numint_i (*this, 1, 0);
            numint_i.SetVerticesTime(verts_time);
            Array< Vec<D> > newverts(3);
            for (int j = 0; j < 3; ++j) //vertices
            {
              newverts[j] = Vec<D>(0.0);
              for (int d = 0; d < 3; ++d)
                newverts[j] += baryc[trigs[i][j]][d] * verts_space[d];
            }
            numint_i.SetVerticesSpace(newverts);
            if (ET_TIME == ET_POINT)
              numint_i.SetDistanceThreshold(0.5*distance_threshold);
            else
              numint_i.SetDistanceThreshold(distance_threshold);
            numint_i.MakeQuadRule(); // recursive call!
          }

        }
        else if ( ET_SPACE == ET_SEGM)
        {
            // barycentric coordinates for new points
            const double baryc[3][2] = { { 0.0, 1.0},
                                         { 0.5, 0.5},
                                         { 1.0, 0.0}};

            // new segms as connectivity information of the vertices baryc above
            const int segm[2][2] = { { 0, 1},
                                     { 1, 2}};

            for (int i = 0; i < 2; ++i) // segms
            {
              NumericalIntegrationStrategy<ET_SPACE,ET_TIME> numint_i (*this, 1, 0);
              numint_i.SetVerticesTime(verts_time);
              Array< Vec<D> > newverts(2);
              for (int j = 0; j < 2; ++j) //vertices
              {
                newverts[j] = Vec<D>(0.0);
                for (int d = 0; d < 2; ++d)
                  newverts[j] += baryc[segm[i][j]][d] * verts_space[d];
              }
              numint_i.SetVerticesSpace(newverts);
              numint_i.SetDistanceThreshold(0.5*distance_threshold);
              numint_i.MakeQuadRule(); // recursive call!
            }
        }
        else if ( ET_SPACE == ET_TET)
        {
          const double baryc[10][4] = { { 0.0, 0.0, 0.0, 1.0},
                                        { 0.5, 0.0, 0.0, 0.5},
                                        { 1.0, 0.0, 0.0, 0.0},
                                        { 0.0, 0.5, 0.0, 0.5},
                                        { 0.5, 0.5, 0.0, 0.0},
                                        { 0.0, 1.0, 0.0, 0.0},
                                        { 0.0, 0.0, 0.5, 0.5},
                                        { 0.5, 0.0, 0.5, 0.0},
                                        { 0.0, 0.5, 0.5, 0.0},
                                        { 0.0, 0.0, 1.0, 0.0}};

          // new triangles as connectivity information of the vertices baryc above
          const int tets[8][4] = { { 1, 2, 4, 7},  //corner x
                                   { 3, 4, 5, 8},  //corner y
                                   { 6, 7, 8, 9},  //corner z
                                   { 3, 4, 8, 6},  //prism part 1
                                   { 3, 4, 1, 6},  //prism part 2
                                   { 0, 1, 3, 6},  //prism part 3
                                   { 8, 6, 1, 7},  //pyramid part 1
                                   { 8, 4, 1, 7}}; //pyramid part 1

          for (int i = 0; i < 8; ++i) // tets
          {
            NumericalIntegrationStrategy<ET_SPACE,ET_TIME> numint_i (*this, 1, 0);
            numint_i.SetVerticesTime(verts_time);
            Array< Vec<D> > newverts(4);
            for (int j = 0; j < 4; ++j) //vertices
            {
              newverts[j] = Vec<D>(0.0);
              for (int d = 0; d < 4; ++d)
                newverts[j] += baryc[tets[i][j]][d] * verts_space[d];
            }
            numint_i.SetVerticesSpace(newverts);
            if (ET_TIME == ET_POINT)
              numint_i.SetDistanceThreshold(0.5*distance_threshold);
            else
              numint_i.SetDistanceThreshold(distance_threshold);
            numint_i.MakeQuadRule(); // recursive call!
          }

        }
        else
            throw Exception(" refine_space in 3D in NumInt::MakeQuad not yet implemented");
      }

      if (!refine_space && !refine_time) // already on finest level: deal with cut situation
      {
        static Timer timer ("MakeQuadRule::DecomposeAndFillCutSimplex");
        RegionTimer reg (timer);
        // Generate list of vertices corresponding to simplex/prism
        Array<Simplex<SD> *> simplices;
        const int nvt = ET_TIME == ET_SEGM ? 2 : 1;
        const int nvs = verts_space.Size();
        Array<const Vec<SD> * > verts(nvs * nvt);
        for (int K = 0; K < nvt; ++K)
          for (int i = 0; i < nvs; ++i)
          {
            Vec<SD> newpoint;
            for (int j = 0; j < D; ++j)
            {
              newpoint[j] = verts_space[i][j];
              if (ET_TIME == ET_SEGM)
                newpoint[D] = K == 0 ? verts_time[0] : verts_time[verts_time.Size()-1];
            }
            verts[i+K*nvs] = pc(newpoint);
            // cout << "verts["<<i+K*nvs<<"]:" << newpoint << endl;
          }

        // spacetime: prism to simplices
        // only space: set simplix
        // in both cases we have a list of SD-dimensional simplices
        if (ET_TIME==ET_POINT)
        {
          simplices.SetSize(1);
          simplices[0] = new Simplex<SD>(verts);
        }
        else
        {
          DecomposePrismIntoSimplices<SD>(verts, simplices, pc, lh);
        }

        // cout << "simplices:\n";
        // for (int i = 0; i < simplices.Size(); ++i)
        // {
        //   cout << *simplices[i] << endl;
        // }

        const ScalarFieldEvaluator & eval (*lset);

        for (int i = 0; i < simplices.Size(); ++i)
        {
          // Check for each simplex if it is cut.
          // If yes call decomposition strategy for according dimension
          // If no  direction fill the composition rule accordingly
          DOMAIN_TYPE dt_simplex = simplices[i]->CheckIfCut(eval);
          if (dt_simplex == IF)
          {
            MakeQuadRuleOnCutSimplex<SD>(*simplices[i], *this);
          }
          else
          {
            FillSimplexWithRule<SD>(*simplices[i],
                                    compquadrule.GetRule(dt_simplex),
                                    GetIntegrationOrderMax());
            if (SD==2 && simplex_array_neg)
            {
              if (dt_simplex == NEG)
                simplex_array_neg->Append(new Simplex<SD> (*simplices[i]));
              else
                simplex_array_pos->Append(new Simplex<SD> (*simplices[i]));
            }
          }
          delete simplices[i];
        }
      }
      quaded = true;
      return IF;
    }
    else // no cut
    {
      static Timer timer ("MakeQuadRule::FillUnCutSimplex");
      RegionTimer reg (timer);

      double trafofac = 1.0;
      if (D==2)
      {
        Vec<D> a = verts_space[1] - verts_space[0];
        Vec<D> b = verts_space[2] - verts_space[0];
        trafofac = abs(a(0) * b(1) - a(1) * b(0));
        if (SD==2 && simplex_array_neg)
        {
          Array<const Vec<SD> *> simpl_verts(3);
          simpl_verts[0] = pc(verts_space[0]);
          simpl_verts[1] = pc(verts_space[1]);
          simpl_verts[2] = pc(verts_space[2]);
          if (dt_self == NEG)
            simplex_array_neg->Append(new Simplex<SD> (simpl_verts));
          else
            simplex_array_pos->Append(new Simplex<SD> (simpl_verts));
        }
      }
      else if (D==3)
      {
        Vec<D> a = verts_space[1] - verts_space[0];
        Vec<D> b = verts_space[2] - verts_space[0];
        Vec<D> c = verts_space[3] - verts_space[0];
        trafofac = abs(Determinant(a,b,c));
      }
      else // D==1
      {
        Vec<D> a = verts_space[1] - verts_space[0];
        trafofac = abs(a(0));
      }

      const double dt = verts_time[verts_time.Size()-1] - verts_time[0];
      const double t0 = verts_time[0];


      const IntegrationRule & ir_time = SelectIntegrationRule (ET_TIME, int_order_time);
      const IntegrationRule & ir_space = SelectIntegrationRule (ET_SPACE, int_order_space);


      for (int l = 0; l < ir_time.GetNIP(); l++)
      {
        double current = t0 + ir_time[l](0) * dt;
        for (int k = 0; k < ir_space.GetNIP(); k++)
        {
          Vec<D> point(0.0);
          double originweight = 1.0;
          for (int m = 0; m < D ;++m)
            originweight -= ir_space[k](m);
          point = originweight * verts_space[0];
          for (int m = 0; m < D ;++m)
            point += ir_space[k](m) * verts_space[m+1];
          const double weight = ir_time[l].Weight() * dt * ir_space[k].Weight() * trafofac;
          Vec<SD> ipoint(0.0);

          for (int m = 0; m < D ;++m)
            ipoint(m) = point(m);
          if (ET_trait<ET_TIME>::DIM > 0)
            ipoint(SD-1) = current;

          compquadrule.GetRule(dt_self).points.Append(ipoint);
          compquadrule.GetRule(dt_self).weights.Append(weight);

        }
      }
      quaded = true;
      return dt_self;
    }
  }

  template class NumericalIntegrationStrategy<ET_SEGM, ET_SEGM>;
  template class NumericalIntegrationStrategy<ET_TRIG, ET_SEGM>;
  template class NumericalIntegrationStrategy<ET_TET, ET_SEGM>;
  template class NumericalIntegrationStrategy<ET_SEGM, ET_POINT>;
  template class NumericalIntegrationStrategy<ET_TRIG, ET_POINT>;
  template class NumericalIntegrationStrategy<ET_TET, ET_POINT>;


  namespace DecompositionRules
  {
    template<int D, ELEMENT_TYPE ET_SPACE, ELEMENT_TYPE ET_TIME>
    void CutSimplex<D,ET_SPACE,ET_TIME>::MakeQuad(const Simplex <D> & s,
                                                  const NumericalIntegrationStrategy<ET_SPACE,ET_TIME> & numint)
    {
      cout << " ET_SPACE = " << ET_SPACE << ", ET_TIME = " << ET_TIME << endl;
      throw Exception("CutSimplex<D,ET_SPACE,ET_TIME>::MakeQuad --- no implementation for these Element Types");
    }


    template<ELEMENT_TYPE ET_SPACE, ELEMENT_TYPE ET_TIME>
    void CutSimplex<3,ET_SPACE,ET_TIME>::MakeQuad(const Simplex <3> & s,
                                                  const NumericalIntegrationStrategy<ET_SPACE,ET_TIME> & numint)
    {

      // {
      //   std::cout << "\n\n\n repeat inner <D=3> " << std::endl;

      //   for (int j = 0; j < 3+1; ++j)
      //   {
      //     Vec<3> test = *(s.p[j]);
      //     // test[2] = 0.0;
      //     std::cout << " (*numint.lset)(*(s.p[" << j << "])) = " << (*numint.lset)(test) << std::endl;
      //   }
      //   std::cout << " repeat again inner <D=3> \n \n " << std::endl;

      //   for (int j = 0; j < 3+1; ++j)
      //   {
      //     Vec<3> test = *(s.p[j]);
      //     // test[2] = 0.0;
      //     std::cout << " (*numint.lset)(*(s.p[" << j << "])) = " << (*numint.lset)(test) << std::endl;
      //   }
      //   std::cout << " \n\n\n " << std::endl;

      // }

      static Timer timer ("CutSimplex<3>::MakeQuad");
      RegionTimer reg (timer);

      static Timer timer1 ("CutSimplex<3>::MakeQuad1");
      static Timer timer2 ("CutSimplex<3>::MakeQuad2");
      static Timer timer3 ("CutSimplex<3>::MakeQuad3");
      static Timer timer4 ("CutSimplex<3>::MakeQuad4");

      enum { SD = 3};

      Array< const Vec<SD> * > cutpoints(4);
      Array< const Vec<SD> * > pospoints(8);
      Array< const Vec<SD> * > negpoints(8);

      int ncutpoints = 0;
      int npospoints = 0;
      int nnegpoints = 0;

      Array<int> posvidx(0);
      Array<int> negvidx(0);

      // vertex idx connected to cut idx (just in case of 4 cut positions)
      // connectivity information of cuts
      Array<int> v2cut_1(4);
      Array<int> v2cut_2(4);
      v2cut_1 = -1;
      v2cut_2 = -1;

      const int edge[6][2] = { {0, 1},
                               {0, 2},
                               {0, 3},
                               {1, 2},
                               {1, 3},
                               {2, 3}};

      double vvals[4];
      bool zero[4];


      // cout << "\n\n\n vvals = \n";
      // for (int l = 0; l < 4; ++l)
      //   cout << l << ":" << (*numint.lset)(*(s.p[l])) << endl;

      timer1.Start();
      for (int j = 0; j < 4; ++j)
      {
        zero[j] = false;
        vvals[j] = (*numint.lset)(*(s.p[j]));
        if (vvals[j] > 0)
        {
          pospoints[npospoints++] = numint.pc(*(s.p[j]));
          posvidx.Append(j);
        }
        else if (vvals[j] < 0)
        {
          negpoints[nnegpoints++] = numint.pc(*(s.p[j]));
          negvidx.Append(j);
        }
        else // (vvals[j] == 0.0)
        {
          pospoints[npospoints++] = numint.pc(*(s.p[j]));
          posvidx.Append(j);
          zero[j] = true;
        }
      }
      timer1.Stop();

      // cout << " vvals = \n";
      // for (int l = 0; l < 4; ++l)
      //   cout << l << ":" << vvals[l] << endl;

      timer2.Start();
      int cntcuts = 0;
      for (int j = 0; j < 6; ++j)
      {
        const int lv = edge[j][0];
        const int rv = edge[j][1];
        const double valleft = vvals[lv];
        const double valright = vvals[rv];
        bool hascut = (valleft * valright < 0);
        if (zero[lv] && valright < 0)
          hascut = true;

        if (zero[rv] && valleft < 0)
          hascut = true;

        if (hascut)
        {
          const double cutpos = valleft / (valleft - valright);
          // std::cout << " cutpos = " << cutpos << std::endl;
          Vec<SD> p = (1-cutpos) * *(s.p[lv]) + cutpos * *(s.p[rv]) ;
          cutpoints[ncutpoints] = numint.pc(p);
          ncutpoints++;
          // collect connectivity of cut and vertices
          if (v2cut_1[lv] == -1)
            v2cut_1[lv] = cntcuts;
          else
            v2cut_2[lv] = cntcuts;
          if (v2cut_1[rv] == -1)
            v2cut_1[rv] = cntcuts;
          else
            v2cut_2[rv] = cntcuts;
          cntcuts ++;
        }
      }
      timer2.Stop();


      if (ncutpoints == 3) // three intersections: prism + tetra
      {
        static Timer timer ("CutSimplex<3>::cutpoints.Size=3");
        RegionTimer reg3 (timer);

        Array< const Vec<SD> *> & minorgroup ( nnegpoints > npospoints ?
                                               pospoints : negpoints);
        int & nminorgroup ( nnegpoints > npospoints ? npospoints : nnegpoints);
        DOMAIN_TYPE dt_minor = nnegpoints > npospoints ? POS : NEG;
        Array< const Vec<SD> *> & majorgroup ( nnegpoints <= npospoints ?
                                               pospoints : negpoints);
        int & nmajorgroup ( nnegpoints <= npospoints ? npospoints : nnegpoints);
        DOMAIN_TYPE dt_major = nnegpoints <= npospoints ? POS : NEG;

        Array<int> & majvidx( negvidx.Size() > posvidx.Size() ? negvidx : posvidx);

        for (int k = 0; k < 3; ++k)
          minorgroup[nminorgroup++] = cutpoints[k];
        // minorgroup is a simplex of type dt_minor
        FillSimplexWithRule<SD>(minorgroup,
                                numint.compquadrule.GetRule(dt_minor),
                                numint.GetIntegrationOrderMax());

        Array< Simplex<SD> * > innersimplices(0);
        for (int k = 0; k < 3; ++k)
        {
          int corresponding_cut = v2cut_1[majvidx[k]];
          majorgroup[nmajorgroup++] = cutpoints[corresponding_cut];
        }
        DecomposePrismIntoSimplices<SD>(majorgroup, innersimplices, numint.pc, numint.lh);
        for (int l = 0; l < innersimplices.Size(); ++l)
        {
          FillSimplexWithRule<SD>(innersimplices[l]->p,
                                  numint.compquadrule.GetRule(dt_major),
                                  numint.GetIntegrationOrderMax());
          delete innersimplices[l];
        }

        // and the interface:
        FillSimplexCoDim1WithRule<SD> ( cutpoints, *pospoints[0],
                                        numint.compquadrule.GetInterfaceRule(),
                                        numint.GetIntegrationOrderMax());


      }
      else if (ncutpoints == 4) // four intersections: prism + prism
      {
        static Timer timer ("CutSimplex<3>::cutpoints.Size=4");
        RegionTimer reg4 (timer);
        //pos domain
        {
          Array< const Vec<SD> *> posprism(6);
          posprism[0] = pospoints[0];
          const int idxn = posvidx[0];
          const int cut1 = v2cut_1[idxn];
          const int cut2 = v2cut_2[idxn];
          posprism[1] = cutpoints[cut1];
          posprism[2] = cutpoints[cut2];
          posprism[3] = pospoints[1];
          int cut3 = -1;
          for (int l = 0; l < 4; ++l)
            if (cut1 != l && cut2 != l)
              cut3 = l;
          int cut4 = 6 - cut3 - cut2 - cut1;

          // possibly switch orientation of cut3 / cut4
          if ((v2cut_1[negvidx[0]] == cut1 && v2cut_2[negvidx[0]] == cut4)
              || (v2cut_1[negvidx[0]] == cut2 && v2cut_2[negvidx[0]] == cut3))
          {
            const int cutt = cut3;
            cut3 = cut4;
            cut4 = cutt;
          }
          posprism[4] = cutpoints[cut3];
          posprism[5] = cutpoints[cut4];

          // cout << " cutpoints vertices: " << endl;
          // for (int l = 0; l < 4; ++l)
          //   cout << *cutpoints[l] << endl;

          // cout << " pospoints vertices: " << endl;
          // for (int l = 0; l < 2; ++l)
          //   cout << *pospoints[l] << endl;

          // cout << " posprism vertices: " << endl;
          // for (int l = 0; l < 6; ++l)
          //   cout << *posprism[l] << endl;

          Array< Simplex<SD> * > innersimplices(0);
          timer3.Start();
          DecomposePrismIntoSimplices<SD>(posprism, innersimplices, numint.pc, numint.lh);
          for (int l = 0; l < innersimplices.Size(); ++l)
          {
            // std::cout << " *innersimplices[l] = " << *innersimplices[l] << std::endl;
            FillSimplexWithRule<SD>(innersimplices[l]->p,
                                    numint.compquadrule.GetRule(POS),
                                    numint.GetIntegrationOrderMax());
            delete innersimplices[l];
          }
          timer3.Stop();
        }
        //neg domain
        {
          Array< const Vec<SD> *> negprism(6);
          negprism[0] = negpoints[0];
          const int idxn = negvidx[0];
          const int cut1 = v2cut_1[idxn];
          const int cut2 = v2cut_2[idxn];
          negprism[1] = cutpoints[cut1];
          negprism[2] = cutpoints[cut2];
          negprism[3] = negpoints[1];
          int cut3 = -1;
          for (int l = 0; l < 4; ++l)
            if (cut1 != l && cut2 != l)
              cut3 = l;
          int cut4 = 6 - cut3 - cut2 - cut1;

          // possibly switch orientation of cut3 / cut4
          if ((v2cut_1[posvidx[0]] == cut1 && v2cut_2[posvidx[0]] == cut4)
              || (v2cut_1[posvidx[0]] == cut2 && v2cut_2[posvidx[0]] == cut3))
          {
            const int cutt = cut3;
            cut3 = cut4;
            cut4 = cutt;
          }
          negprism[4] = cutpoints[cut3];
          negprism[5] = cutpoints[cut4];

          Array< Simplex<SD> * > innersimplices(0);
          timer3.Start();
          DecomposePrismIntoSimplices<SD>(negprism, innersimplices, numint.pc, numint.lh);
          for (int l = 0; l < innersimplices.Size(); ++l)
          {
            FillSimplexWithRule<SD>(innersimplices[l]->p,
                                    numint.compquadrule.GetRule(NEG),
                                    numint.GetIntegrationOrderMax());
            delete innersimplices[l];
          }
          timer3.Stop();
        }
        //interface
        {
          int diag1, diag2;
          int ndiag1, ndiag2;
          if (v2cut_1[negvidx[0]] == v2cut_1[posvidx[0]] || v2cut_2[negvidx[0]] == v2cut_1[posvidx[0]])
          {
            diag1 = v2cut_1[posvidx[0]];
            ndiag1 = v2cut_2[posvidx[0]];
          }
          else
          {
            diag1 = v2cut_2[posvidx[0]];
            ndiag1 = v2cut_1[posvidx[0]];
          }

          if (v2cut_1[negvidx[1]] == v2cut_1[posvidx[1]] || v2cut_2[negvidx[1]] == v2cut_1[posvidx[1]])
          {
            diag2 = v2cut_1[posvidx[1]];
            ndiag2 = v2cut_2[posvidx[1]];
          }
          else
          {
            diag2 = v2cut_2[posvidx[1]];
            ndiag2 = v2cut_1[posvidx[1]];
          }

          Array< const Vec<SD> * > trig1(3);
          Array< const Vec<SD> * > trig2(3);

          trig1[0] = cutpoints[diag1];
          trig1[1] = cutpoints[ndiag1];
          trig1[2] = cutpoints[diag2];

          trig2[0] = cutpoints[diag2];
          trig2[1] = cutpoints[ndiag2];
          trig2[2] = cutpoints[diag1];

          timer4.Start();
          FillSimplexCoDim1WithRule<SD> ( trig1, *pospoints[0],
                                          numint.compquadrule.GetInterfaceRule(),
                                          numint.GetIntegrationOrderMax());
          FillSimplexCoDim1WithRule<SD> ( trig2, *pospoints[0],
                                          numint.compquadrule.GetInterfaceRule(),
                                          numint.GetIntegrationOrderMax());
          timer4.Stop();
        }

      } // end of 3 or 4 cutpoints
      else
      {
        cout << "ncutpoints = " << ncutpoints << endl;
        throw Exception(" did not expect this.. -3-");
      }
    }

    template<ELEMENT_TYPE ET_SPACE, ELEMENT_TYPE ET_TIME>
    void CutSimplex<2,ET_SPACE,ET_TIME>::MakeQuad(const Simplex <2> & s,
                                                  const NumericalIntegrationStrategy<ET_SPACE,ET_TIME> & numint)
    {
      enum { SD = 2};

      static Timer timer ("CutSimplex<2>::MakeQuad");
      RegionTimer reg (timer);

      // cout << " simplex = " << s << endl;

      Array< const Vec<SD> * > cutpoints(0);
      Array< const Vec<SD> * > pospoints(0);
      Array< const Vec<SD> * > negpoints(0);

      Array<int> posvidx(0);
      Array<int> negvidx(0);

      // vertex idx connected to cut idx (just in case of 4 cut positions)
      // connectivity information of cuts
      Array<int> v2cut_1(4);
      Array<int> v2cut_2(4);
      v2cut_1 = -1;
      v2cut_2 = -1;

      const int edge[3][2] = { {0, 1},
                               {0, 2},
                               {1, 2}};

      double vvals[3];
      bool zero[3];

      for (int j = 0; j < 3; ++j)
      {
        zero[j] = false;
        vvals[j] = (*numint.lset)(*(s.p[j]));
        if (vvals[j] > 0)
        {
          pospoints.Append(numint.pc(*(s.p[j])));
          posvidx.Append(j);
        }
        else if (vvals[j] < 0)
        {
          negpoints.Append(numint.pc(*(s.p[j])));
          negvidx.Append(j);
        }
        else // (vvals[j] == 0.0)
        {
          pospoints.Append(numint.pc(*(s.p[j])));
          posvidx.Append(j);
          zero[j] = true;
        }
      }

      // cout << " Avvals = \n";
      // for (int i = 0; i < 3; ++i)
      //   cout << i << ":" << vvals[i] << endl;

      int cntcuts = 0;
      for (int j = 0; j < 3; ++j) //edges
      {
        const int lv = edge[j][0];
        const int rv = edge[j][1];
        const double valleft = vvals[lv];
        const double valright = vvals[rv];
        bool hascut = (valleft * valright < 0);
        if (zero[lv] && valright < 0)
          hascut = true;

        if (zero[rv] && valleft < 0)
          hascut = true;

        if (hascut)
        {
          const double cutpos = valleft / (valleft - valright);
          // std::cout << " cutpos = " << cutpos << std::endl;
          Vec<SD> p = (1-cutpos) * *(s.p[lv]) + cutpos * *(s.p[rv]) ;
          cutpoints.Append(numint.pc(p));
          // collect connectivity of cut and vertices
          if (v2cut_1[lv] == -1)
            v2cut_1[lv] = cntcuts;
          else
            v2cut_2[lv] = cntcuts;
          if (v2cut_1[rv] == -1)
            v2cut_1[rv] = cntcuts;
          else
            v2cut_2[rv] = cntcuts;
          cntcuts ++;
        }
      }

      // std::cout << " cutpoints[0] = " << *cutpoints[0] << std::endl;
      // std::cout << " cutpoints[1] = " << *cutpoints[1] << std::endl;

      if (cutpoints.Size() == 2) // three intersections: prism + tetra
      {

        Array< const Vec<SD> *> & minorgroup ( negpoints.Size() > pospoints.Size() ?
                                               pospoints : negpoints);
        DOMAIN_TYPE dt_minor = negpoints.Size() > pospoints.Size() ? POS : NEG;
        Array< const Vec<SD> *> & majorgroup ( negpoints.Size() <= pospoints.Size() ?
                                               pospoints : negpoints);
        DOMAIN_TYPE dt_major = negpoints.Size() <= pospoints.Size() ? POS : NEG;

        Array<int> & majvidx( negvidx.Size() > posvidx.Size() ? negvidx : posvidx);

        for (int k = 0; k < 2; ++k)
          minorgroup.Append(cutpoints[k]);
        // minorgroup is a simplex of type dt_minor
        FillSimplexWithRule<SD>(minorgroup,
                                numint.compquadrule.GetRule(dt_minor),
                                numint.GetIntegrationOrderMax());

        // for result visualization
        if (numint.simplex_array_neg && (dt_minor == NEG))
            numint.simplex_array_neg->Append(new Simplex<SD> (minorgroup));
        if (numint.simplex_array_pos && (dt_minor == POS))
            numint.simplex_array_pos->Append(new Simplex<SD> (minorgroup));

        Array< Simplex<SD> * > innersimplices(0);
        for (int k = 0; k < 2; ++k)
        {
          int corresponding_cut = v2cut_1[majvidx[k]];
          majorgroup.Append(cutpoints[corresponding_cut]);
        }

        DecomposePrismIntoSimplices<SD>(majorgroup, innersimplices, numint.pc, numint.lh);
        for (int l = 0; l < innersimplices.Size(); ++l)
        {
          FillSimplexWithRule<SD>(innersimplices[l]->p,
                                  numint.compquadrule.GetRule(dt_major),
                                  numint.GetIntegrationOrderMax());

          // for result visualization
          if (numint.simplex_array_neg && (dt_minor == POS))
            numint.simplex_array_neg->Append(new Simplex<SD> (innersimplices[l]->p));
          if (numint.simplex_array_pos && (dt_minor == NEG))
            numint.simplex_array_pos->Append(new Simplex<SD> (innersimplices[l]->p));

          delete innersimplices[l];
        }

        // and the interface:
        FillSimplexCoDim1WithRule<SD> ( cutpoints, *pospoints[0],
                                        numint.compquadrule.GetInterfaceRule(),
                                        numint.GetIntegrationOrderMax());


      }
      else
      {
        cout << "cutpoints.Size() = " << cutpoints.Size() << endl;
        cout << " Avvals = \n";
        for (int i = 0; i < 3; ++i)
          cout << i << ":" << vvals[i] << endl;
        throw Exception(" did not expect this.. -2-");
      }
    }


    template<ELEMENT_TYPE ET_SPACE, ELEMENT_TYPE ET_TIME>
    void CutSimplex<1,ET_SPACE,ET_TIME>::MakeQuad(const Simplex <1> & s,
                                                  const NumericalIntegrationStrategy<ET_SPACE,ET_TIME> & numint)
    {
      enum { SD = 1};

      static Timer timer ("CutSimplex<1>::MakeQuad");
      RegionTimer reg (timer);

      const Vec<1> & left = *(s.p[0]);
      const Vec<1> & right = *(s.p[1]);

      double valleft = (*numint.lset)(left);
      double valright = (*numint.lset)(right);

      const double cutpos = valleft / (valleft - valright);
      Vec<SD> mid = (1-cutpos) * left + cutpos * right ;
      const Vec<SD> * p = numint.pc(mid);

      Array < const Vec<SD> * > leftint(2);
      leftint[0] = s.p[0]; leftint[1] = p;

      Array < const Vec<SD> * > rightint(2);
      rightint[0] = p; rightint[1] = s.p[1];

      Simplex<1> leftsimplex (leftint);
      Simplex<1> rightsimplex (rightint);

      DOMAIN_TYPE dt_left, dt_right;

      if (valleft > 0)
      {
        dt_left = POS;
        dt_right = NEG;
      }
      else
      {
        dt_left = NEG;
        dt_right = POS;
      }


      FillSimplexWithRule<SD>(leftsimplex,
                              numint.compquadrule.GetRule(dt_left),
                              numint.GetIntegrationOrderMax());

      FillSimplexWithRule<SD>(rightsimplex,
                              numint.compquadrule.GetRule(dt_right),
                              numint.GetIntegrationOrderMax());

    }


  } // end of namespace DecompositionRules



  template <int D, ELEMENT_TYPE ET_SPACE, ELEMENT_TYPE ET_TIME>
  void MakeQuadRuleOnCutSimplex(const Simplex <D> & s,
                                const NumericalIntegrationStrategy<ET_SPACE,ET_TIME> & numint)
  {
    static Timer timer ("MakeQuadRuleOnCutSimplex");
    RegionTimer reg (timer);
    // std::cout << " from here MakeQuadRuleOnCutSimplex "<< D << " " << ET_SPACE << " " << ET_TIME  << std::endl;
    // std::cout << " simplex s = " << s << std::endl;
    // if (D==3)
    // {

    //   for (int j = 0; j < D+1; ++j)
    //     std::cout << " (*numint.lset)(*(s.p[" << j << "])) = " << (*numint.lset)(*(s.p[j])) << std::endl;
    //   std::cout << " repeat ... " << std::endl;

    //   for (int j = 0; j < D+1; ++j)
    //     std::cout << " (*numint.lset)(*(s.p[" << j << "])) = " << (*numint.lset)(*(s.p[j])) << std::endl;
    // }
    DecompositionRules::CutSimplex<D,ET_SPACE,ET_TIME>::MakeQuad(s,numint);
  }


  // integration rules that are returned assume that a scaling with mip.GetMeasure() gives the
  // correct weight on the "physical" domain (note that this is not a natural choicefor interface integrals)
  const IntegrationRule * CutIntegrationRule(shared_ptr<CoefficientFunction> cf_lset,
                                             const ElementTransformation & trafo,
                                             DOMAIN_TYPE dt,
                                             int intorder,
                                             int subdivlvl,
                                             LocalHeap & lh)
  {
    static Timer t ("CutIntegrationRule");
    static Timer timercutgeom ("CutIntegrationRule::MakeQuadRule");

    RegionTimer reg(t);

    int DIM = trafo.SpaceDim();
    auto lset_eval
      = ScalarFieldEvaluator::Create(DIM,*cf_lset,trafo,lh);

    if (trafo.VB() == BND)
      DIM--;
      // tstart.Stop();
    timercutgeom.Start();

    auto et = trafo.GetElementType();

    shared_ptr<XLocalGeometryInformation> xgeom = nullptr;

    CompositeQuadratureRule<1> cquad1d;
    CompositeQuadratureRule<2> cquad2d;
    CompositeQuadratureRule<3> cquad3d;
    if (DIM == 1)
      xgeom = XLocalGeometryInformation::Create(et, ET_POINT,
                                                *lset_eval, cquad1d, lh,
                                                intorder, 0, subdivlvl, 0);
    else if (DIM == 2)
      xgeom = XLocalGeometryInformation::Create(et, ET_POINT,
                                                *lset_eval, cquad2d, lh,
                                                intorder, 0, subdivlvl, 0);
    else
      xgeom = XLocalGeometryInformation::Create(et, ET_POINT,
                                                *lset_eval, cquad3d, lh,
                                                intorder, 0, subdivlvl, 0);
    DOMAIN_TYPE element_domain = xgeom->MakeQuadRule();
    timercutgeom.Stop();

    const IntegrationRule* ir = nullptr;

    if (element_domain == IF) // there is a cut on the current element
    {
      if (dt == IF)
      {
        if (DIM == 1)
        {
          throw Exception("no interface quad rule for 1D for now...");
        }
        else if (DIM == 2)
        {
          const QuadratureRuleCoDim1<2> & interface_quad(cquad2d.GetInterfaceRule());
          IntegrationRule * ir_interface  = new (lh) IntegrationRule(interface_quad.Size(),lh);
          for (int i = 0; i < interface_quad.Size(); ++i)
          {
            IntegrationPoint ip(&interface_quad.points[i](0),interface_quad.weights[i]);
            MappedIntegrationPoint<2,2> mip(ip,trafo);

            Mat<2,2> Finv = mip.GetJacobianInverse();
            const double absdet = mip.GetMeasure();

            Vec<2> nref = interface_quad.normals[i];
            Vec<2> normal = absdet * Trans(Finv) * nref ;
            double len = L2Norm(normal);
            const double weight = interface_quad.weights[i] * len;

            (*ir_interface)[i] = IntegrationPoint (&interface_quad.points[i](0),interface_quad.weights[i] * len / mip.GetMeasure());
            ir = ir_interface;
          }
        }
        else
        {
          const QuadratureRuleCoDim1<3> & interface_quad(cquad3d.GetInterfaceRule());
          IntegrationRule * ir_interface  = new (lh) IntegrationRule(interface_quad.Size(),lh);
          for (int i = 0; i < interface_quad.Size(); ++i)
          {
            IntegrationPoint ip(&interface_quad.points[i](0),interface_quad.weights[i]);
            MappedIntegrationPoint<3,3> mip(ip,trafo);

            Mat<3,3> Finv = mip.GetJacobianInverse();
            const double absdet = mip.GetMeasure();

            Vec<3> nref = interface_quad.normals[i];
            Vec<3> normal = absdet * Trans(Finv) * nref ;
            double len = L2Norm(normal);
            const double weight = interface_quad.weights[i] * len;

            (*ir_interface)[i] = IntegrationPoint (&interface_quad.points[i](0),interface_quad.weights[i] * len / mip.GetMeasure());
            ir = ir_interface;
          }
        }
      }
      else
      {
        if (DIM == 1)
        {
          const QuadratureRule<1> & domain_quad = cquad1d.GetRule(dt);
          auto ir_domain = new (lh) IntegrationRule (domain_quad.Size(),lh);
          for (int i = 0; i < ir_domain->Size(); ++i)
            (*ir_domain)[i] = IntegrationPoint (&domain_quad.points[i](0),domain_quad.weights[i]);
          ir = ir_domain;
        }
        else if (DIM == 2)
        {
          const QuadratureRule<2> & domain_quad = cquad2d.GetRule(dt);
          auto ir_domain = new (lh) IntegrationRule (domain_quad.Size(),lh);
          for (int i = 0; i < ir_domain->Size(); ++i)
            (*ir_domain)[i] = IntegrationPoint (&domain_quad.points[i](0),domain_quad.weights[i]);
          ir = ir_domain;
        }
        else
        {
          const QuadratureRule<3> & domain_quad = cquad3d.GetRule(dt);
          auto ir_domain = new (lh) IntegrationRule (domain_quad.Size(),lh);
          for (int i = 0; i < ir_domain->Size(); ++i)
            (*ir_domain)[i] = IntegrationPoint (&domain_quad.points[i](0),domain_quad.weights[i]);
          ir = ir_domain;
        }
      }
    }
    else
    {
      if (element_domain != dt) //no integration on this element
        return nullptr;
      ir = & (SelectIntegrationRule (trafo.GetElementType(), intorder));
    }

    return ir;
  }

} // end of namespace<|MERGE_RESOLUTION|>--- conflicted
+++ resolved
@@ -3,6 +3,7 @@
 #include "spacetimecutrule.hpp"
 #include "../spacetime/SpaceTimeFE.hpp"
 #include "../spacetime/SpaceTimeFESpace.hpp"
+
 
 namespace xintegration
 {
@@ -21,12 +22,9 @@
     /*
     if (trafo.GetElementType() == ET_SEGM)
       return CutIntegrationRule(cflset != nullptr ? cflset : gflset, trafo, dt, intorder, subdivlvl, lh);
+
+    //cout << "time_intorder = " << time_intorder << endl;
     */
-<<<<<<< HEAD
-
-    //cout << "time_intorder = " << time_intorder << endl;
-=======
->>>>>>> 2ad36bf5
 
     if (gflset != nullptr)
     {
