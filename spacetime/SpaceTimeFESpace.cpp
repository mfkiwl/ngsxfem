--- conflicted
+++ resolved
@@ -182,40 +182,16 @@
      shared_ptr<GridFunction> restricted_GF = nullptr;
      restricted_GF = make_shared < S_GridFunction < double > >( Vh_ptr);
      restricted_GF->Update();
-<<<<<<< HEAD
-
-     switch (Vh->GetDimension())
-     {
-       /*case 1:
-         restricted_GF = make_shared < T_GridFunction < double > >( Vh_ptr);
-         restricted_GF->Update();
-         RestrictGFInTime<double>(st_GF, time, restricted_GF);
-         break;
-       case 2:
-         restricted_GF = make_shared < T_GridFunction < Vec<2> > >( Vh_ptr);
-         restricted_GF->Update();
-         RestrictGFInTime<Vec<2>>(st_GF, time, restricted_GF);
-         break;
-     
-       default:
-         throw Exception("cannot handle GridFunction type (dimension too large?).");
-         break; */
-      case 1: RestrictGFInTime<double>(st_GF, time, restricted_GF); break;
-      case 2: RestrictGFInTime<Vec<2>>(st_GF, time, restricted_GF); break;
-      case 3: RestrictGFInTime<Vec<3>>(st_GF, time, restricted_GF); break;
-      default: throw Exception("cannot handle GridFunction type (dimension too large?)."); break;
-
-=======
      switch (Vh->GetDimension())
      {
        case 1: RestrictGFInTime<double>(st_GF, time, restricted_GF); break;
        case 2: RestrictGFInTime<Vec<2>>(st_GF, time, restricted_GF); break;
        case 3: RestrictGFInTime<Vec<3>>(st_GF, time, restricted_GF); break;
        default: throw Exception("cannot handle GridFunction type (dimension too large?)."); break;
->>>>>>> e8b8f67f
-     }
+     }
+
      return restricted_GF;
-   }
+  }
 
   void SpaceTimeFESpace ::InterpolateToP1(shared_ptr<CoefficientFunction> st_CF, shared_ptr<CoefficientFunction> ctref, double t, double dt, shared_ptr<GridFunction> st_GF)
   {
