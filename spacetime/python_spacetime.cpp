//#include "../ngstd/python_ngstd.hpp"
#include <regex>
#include <python_ngstd.hpp>
// #include "../utils/bitarraycf.hpp"
// #include "../xfem/cutinfo.hpp"
// #include "../xfem/xFESpace.hpp"
// #include "../xfem/sFESpace.hpp"
// #include "../xfem/symboliccutbfi.hpp"
// #include "../xfem/symboliccutlfi.hpp"
// #include "../xfem/ghostpenalty.hpp"
// #include "../lsetcurving/p1interpol.hpp"
// #include "../lsetcurving/calcgeomerrors.hpp"
// #include "../lsetcurving/lsetrefine.hpp"
// #include "../lsetcurving/projshift.hpp"
// #include "../cutint/straightcutrule.hpp"
// #include "../cutint/xintegration.hpp"
// #include "../utils/restrictedblf.hpp"
#include "../cutint/spacetimecutrule.hpp"
// #include "../lsetcurving/shiftedevaluate.hpp"
// #include "../utils/error.hpp"
#include "../spacetime/SpaceTimeFE.hpp"
#include "../spacetime/SpaceTimeFESpace.hpp"
#include "../spacetime/diffopDt.hpp"
#include "../spacetime/timecf.hpp"
#include "../spacetime/spacetime_vtk.hpp"

using namespace ngcomp;
using namespace xintegration;

void ExportNgsx_spacetime(py::module &m)
{




  typedef shared_ptr<FESpace> PyFES;
  typedef shared_ptr<CoefficientFunction> PyCF;
  typedef GridFunction GF;
  typedef shared_ptr<GF> PyGF;
  typedef shared_ptr<BitArray> PyBA;
  typedef shared_ptr<SpaceTimeFESpace> PySTFES;
  typedef shared_ptr<ProxyFunction> PyProxyFunction;

  m.def("SpaceTimeFESpace", [] (
                                        PyFES basefes,
                                        shared_ptr<FiniteElement> fe,
                                        py::object dirichlet,
                                        int heapsize, 
                                        py::kwargs kwargs)
  {


    shared_ptr<SpaceTimeFESpace> ret = nullptr;
    //Flags flags = py::extract<Flags> (bpflags)();
    auto flags = CreateFlagsFromKwArgs(kwargs);


    shared_ptr<MeshAccess> ma = basefes->GetMeshAccess();

    if (py::isinstance<py::list>(dirichlet)) {
        flags.SetFlag("dirichlet", makeCArray<double>(py::list(dirichlet)));

    }

    if (py::isinstance<py::str>(dirichlet))
    {
          std::regex pattern(dirichlet.cast<string>());
          Array<double> dirlist;
          for (int i = 0; i < ma->GetNBoundaries(); i++)
             if (std::regex_match (ma->GetMaterial(BND, i), pattern))
               dirlist.Append (i+1);
               flags.SetFlag("dirichlet", dirlist);
    }

    auto tfe = dynamic_pointer_cast<ScalarFiniteElement<1>>(fe);
    //cout << tfe << endl;
    if(tfe == nullptr)
      cout << IM(1) << "Warning! tfe == nullptr" << endl;

    ret = make_shared<SpaceTimeFESpace> (ma, basefes,tfe, flags);



    LocalHeap lh (heapsize, "SpaceTimeFESpace::Update-heap", true);
    ret->Update();
    ret->FinalizeUpdate();
    return ret;
  },
       py::arg("spacefes"),
       py::arg("timefe"),
       py::arg("dirichlet") = DummyArgument(),
       py::arg("heapsize") = 1000000,
       docu_string(R"raw_string(
This function creates a SpaceTimeFiniteElementSpace based on a spacial FE space and a time Finite element
Roughly, this is the tensor product between those two arguments. Further arguments specify several details.

Parameters

spacefes : ngsolve.FESpace
  This is the spacial finite element used for the space-time discretisation.
  Both scalar and vector valued spaces might be used. An example would be
  spacefes = H1(mesh, order=order) for given mesh and order.

timefe : ngsolve.FiniteElement
  This is the time finite element for the space-time discretisation. That is
  essentially a simple finite element on the unit interval. There is a class
  ScalarTimeFE to create something fitting here. For example, one could call
  timefe = ScalarTimeFE(order) to create a time finite element of order order.

dirichlet : list or string
  The boundary of the space domain which should have Dirichlet boundary values.
  Specification policy is the same as with the usual space finite element spaces.

heapsize : int
  Size of the local heap of this class. Increase this if you observe errors which look
  like a heap overflow.

dgjumps : bool  
  )raw_string")
   );

  py::class_<SpaceTimeFESpace, PySTFES, FESpace>
    (m, "CSpaceTimeFESpace")
  .def("SetTime", [](PySTFES self, double t)
  {
    self->SetTime(t);
  },
       "Set the time variable\n Also sets override time")
  .def_property_readonly("spaceFES",
                [](PySTFES self) { return self->GetSpaceFESpace(); },
               "get space FESpace")
  .def("SetOverrideTime", [](PySTFES self, bool override)
  {
    self->SetOverrideTime(override);
  },
       "Set flag to or not to override the time variable")
  .def("k_t", [](PySTFES self)
  {
     return self->order_time();
  },
     "Return order of the time FE")
  .def("TimeFE_nodes", [](PySTFES self)
  {
      Array<double> & nodesr = self->TimeFE_nodes();
      py::list nodes (nodesr.Size());
      for (int i = 0; i < nodesr.Size(); i++)
        nodes[i] = nodesr[i];
      return nodes;
   },
     "Return nodes of time FE")
  .def("IsTimeNodeActive", [](PySTFES self, int i)
  {
      return self->IsTimeNodeActive(i);
   },
     "Return bool whether node is active")
  ;


  py::class_<NodalTimeFE, shared_ptr<NodalTimeFE>,FiniteElement>(m, "ScalarTimeFE")
  .def(py::init([] ( int order, bool skip_first_node, bool only_first_node) -> shared_ptr<NodalTimeFE>
  {
    if (skip_first_node && only_first_node)
      throw Exception("can't skip and keep first node at the same time.");
    return make_shared<NodalTimeFE>(order, skip_first_node, only_first_node);
  }),
  py::arg("order") = 0,
  py::arg("skip_first_node") = false,
  py::arg("only_first_node") = false,
  docu_string(R"raw_string(
Creates a nodal Finite element in time on the interval [0,1].
Internally, Gauss-Lobatto integration points are exploited for that.

Parameters

order : int
The polynomial order of the discretisation. That controlls the number of
points in the time interval. See Gauss-Lobatto points for further details.
Currently, orders up to 5 are available.

skip_first_node : bool
This will create the time finite element without the first node at t=0.
That feature comes in handy for several CG like implementations in time.
Also see only_first_node.

only_first_node : bool
This will create the time finite element with only the first node at t=0.
That feature comes in handy for several CG like implementations in time.
Also see skip_first_node.
  )raw_string")
<<<<<<< HEAD
   );

  m.def("GCC3FE", []( bool skip_first_node, bool only_first_node)
  {
    BaseScalarFiniteElement * fe = nullptr;

    if (skip_first_node && only_first_node)
      throw Exception("can't skip and keep first node at the same time.");
    fe = new GCC3FE(skip_first_node, only_first_node);
    return shared_ptr<BaseScalarFiniteElement>(fe);
  },
  // py::arg("order") = 0,
  py::arg("skip_first_node") = false,
  py::arg("only_first_node") = false,
  docu_string(R"raw_string(
docu missing
  )raw_string")
   );
  

  // DiffOpDt

  m.def("dt", [] (const PyProxyFunction self,py::object comp)
  {
    Array<int> comparr(0);
    if (py::extract<int> (comp).check())
    {
      int c = py::extract<int>(comp)();
      if (c != -1)
      {
        comparr.SetSize(1);
        comparr[0] = c;
      }
    }

    if (py::extract<py::list> (comp).check())
      comparr = makeCArray<int> (py::extract<py::list> (comp)());

    if (comparr.Size()== 0 && dynamic_pointer_cast<CompoundDifferentialOperator>(self->Evaluator()))
    {
      throw Exception("cannot work with compounddiffops, prescribe comp != -1");
    }

    shared_ptr<DifferentialOperator> diffopdt;
    if ( self->GetFESpace()->GetSpatialDimension() == 2) {
        diffopdt = make_shared<T_DifferentialOperator<DiffOpDt<2>>> ();
    }
    else if( self->GetFESpace()->GetSpatialDimension() == 3) {
        diffopdt = make_shared<T_DifferentialOperator<DiffOpDt<3>>> ();
    }
    for (int i = comparr.Size() - 1; i >= 0; --i)
    {
      diffopdt = make_shared<CompoundDifferentialOperator> (diffopdt, comparr[i]);
    }

    auto adddiffop = make_shared<ProxyFunction> (self->GetFESpace(), self->IsTestFunction(), self->IsComplex(),diffopdt, nullptr, nullptr, nullptr, nullptr, nullptr);
    
    if (self->IsOther())
      adddiffop = adddiffop->Other(make_shared<ConstantCoefficientFunction>(0.0));

    return PyProxyFunction(adddiffop);
    },
          py::arg("proxy"),
          py::arg("comp") = -1,
        docu_string(R"raw_string(
dt is the differential operator in time. This is the variant for a proxy function.

Parameters

proxy : ngsolve.ProxyFunction
  Function to differentiate
  
comp : int or list
  ??
  
)raw_string")
          );

  m.def("dt", [](PyGF self) -> PyCF
=======
   )
  // .def("__rmul__", [](shared_ptr<NodalTimeFE> self, shared_ptr<FESpace> fes)
  // {
  //   Flags flags(fes->GetFlags());
  //   auto ret = make_shared<SpaceTimeFESpace> (fes->GetMeshAccess(), fes, self, fes->GetFlags());

  //   LocalHeap lh (1000000, "SpaceTimeFESpace::Update-heap", true);
  //   ret->Update();
  //   ret->FinalizeUpdate();
  //   return ret;
  // })
  .def("__mul__", [](shared_ptr<NodalTimeFE> self, shared_ptr<FESpace> fes)
>>>>>>> 45067061
  {
    Flags flags(fes->GetFlags());
    auto ret = make_shared<SpaceTimeFESpace> (fes->GetMeshAccess(), fes, self, fes->GetFlags());

    LocalHeap lh (1000000, "SpaceTimeFESpace::Update-heap", true);
    ret->Update();
    ret->FinalizeUpdate();
    return ret;
  })
  ;

  typedef shared_ptr<TimeVariableCoefficientFunction> PyTimeVariableCF;

  py::class_<TimeVariableCoefficientFunction, PyTimeVariableCF, CoefficientFunction>(m, "TimeVariableCoefficientFunction")
          .def("__init__", [] () -> PyTimeVariableCF { return make_shared<TimeVariableCoefficientFunction>(); })
          .def("FixTime", &TimeVariableCoefficientFunction::FixTime)
          .def("UnfixTime", &TimeVariableCoefficientFunction::UnfixTime)
          .def("IsFixed", [] (PyTimeVariableCF self) -> bool {
            try {
                self->Evaluate(BaseMappedIntegrationPoint());
            } catch (...) {
                 return false;
            }
            return true;
          });

   m.def("ReferenceTimeVariable", []() -> PyTimeVariableCF
   {
     return make_shared<TimeVariableCoefficientFunction> ();
   }, docu_string(R"raw_string(
This is the time variable. Call tref = ReferenceTimeVariable() to have a symbolic variable
for the time like x,y,z for space. That can be used e.g. in lset functions for unfitted methods.
Note that one would typically use tref in [0,1] as one time slab, leading to a call like
t = told + delta_t * tref, when tref is our ReferenceTimeVariable.
ngsxfem.__init__ defines tref.
)raw_string")
);


   // DiffOpFixt

  m.def("fix_t_proxy", [] (const PyProxyFunction self, double time, py::object comp, bool use_FixAnyTime )
  {
    Array<int> comparr(0);
    if (py::extract<int> (comp).check())
    {
      int c = py::extract<int>(comp)();
      if (c != -1)
      {
        comparr.SetSize(1);
        comparr[0] = c;
      }
    }

    if (py::extract<py::list> (comp).check())
      comparr = makeCArray<int> (py::extract<py::list> (comp)());

    auto scd= dynamic_pointer_cast<CompoundDifferentialOperator>(self->Evaluator());
    if (comparr.Size()== 0 && scd)
    {
      comparr.SetSize(1);
      comparr[0] = scd->Component();
      //throw Exception("cannot work with compounddiffops, prescribe comp != -1");
    }

    shared_ptr<DifferentialOperator> diffopfixt;
    const int SpaceD = self->GetFESpace()->GetSpatialDimension();
    if(!use_FixAnyTime && (time == 0.0 || time == 1.0))
    {
      if (SpaceD < 2)
        throw Exception("SpaceD < 2 not implemented yet.");
      Switch<2> (int(time), [&] (auto TT) {
        if (SpaceD == 2)
        // Switch<2> (SpaceD-2, [&] (auto SD) {
          diffopfixt = make_shared<T_DifferentialOperator<DiffOpFixt<2, TT>>> ();
        else
          diffopfixt = make_shared<T_DifferentialOperator<DiffOpFixt<3, TT>>> ();
        // });
      });
    } 
    else {
      cout << IM(4) << "Calling DiffOpFixAnyTime" << endl;
      Switch<2> (SpaceD-2, [&] (auto SD) {
        diffopfixt = make_shared<DiffOpFixAnyTime<SD+2>> (time);
      });
    }


    for (int i = comparr.Size() - 1; i >= 0; --i)
    {
      diffopfixt = make_shared<CompoundDifferentialOperator> (diffopfixt, comparr[i]);
    }

    auto adddiffop = make_shared<ProxyFunction> (self->GetFESpace(), self->IsTestFunction(), self->IsComplex(), diffopfixt, nullptr, nullptr, nullptr, nullptr, nullptr);

    if (self->IsOther())
      adddiffop = adddiffop->Other(make_shared<ConstantCoefficientFunction>(0.0));

    return PyProxyFunction(adddiffop);
    },
          py::arg("proxy"),
          py::arg("time"),
          py::arg("comp") = -1,
          py::arg("use_FixAnyTime") = false
          );

  m.def("fix_t_coef", [](PyCF self, py::object time) -> PyCF
  {
    shared_ptr<ParameterCoefficientFunction<double>> t = nullptr;
    auto t1 = py::extract<shared_ptr<ParameterCoefficientFunction<double>>> (time);
    if (t1.check())
    {
      t = t1();
    }
    else
    { 
      auto t2 = py::extract<double> (time);
      if (t2.check())
        t = make_shared<ParameterCoefficientFunction<double>>(t2());
      else  
        throw Exception("time object not valid");
    }
    return PyCF(make_shared<FixTimeCoefficientFunction> (self, t));
  },
  docu_string(R"raw_string(
fix_t fixes the evaluated time to a fixed value.

Parameters

self: ngsolve.CoefficientFunction
  CoefficientFunction in which the time should be fixed
  
time: Parameter or double
  Value the time should become (if Parameter, the value can be adjusted later on)

)raw_string")
     );
     
   m.def("fix_t_gf", [](PyGF self, double time) -> PyCF
   {
     shared_ptr<DifferentialOperator> diffopfixt;
     const int SpaceD = self->GetFESpace()->GetSpatialDimension();
     if(time == 0.0 || time == 1.0)
     {
      if (SpaceD < 2) throw Exception("Requested time not implemented yet.");
      Switch<2> (int(time), [&] (auto TT) {
        if (SpaceD == 2)
        // Switch<2> (SpaceD-2, [&] (auto SD) {
          diffopfixt = make_shared<T_DifferentialOperator<DiffOpFixt<2, TT>>> ();
        else
          diffopfixt = make_shared<T_DifferentialOperator<DiffOpFixt<3, TT>>> ();
        // });
      });
     }
     else {
       cout << IM(4) << "Calling DiffOpFixAnyTime" << endl;
       Switch<2> (SpaceD-2, [&] (auto SD) {
         diffopfixt = make_shared<DiffOpFixAnyTime<SD+2>> (time);
       });
     }
     return PyCF(make_shared<GridFunctionCoefficientFunction> (self, diffopfixt));
   },
   py::arg("gf"),
   py::arg("time") = 0.0,
    docu_string(R"raw_string(
fix_t fixes the time (ReferenceTimeVariable) of a given expression.
This is the variant for a gridfunction.

Parameters

self: ngsolve.GridFunction
  Gridfunction in which the time should be fixed
  
time: double
  Value the time should become
  
)raw_string")
);

   m.def("CreateTimeRestrictedGF", [](PyGF st_GF,double time) -> PyGF
   {
     FESpace* raw_FE = (st_GF->GetFESpace()).get();
     SpaceTimeFESpace * st_FES = dynamic_cast<SpaceTimeFESpace*>(raw_FE);
     return st_FES->CreateRestrictedGF(st_GF,time);
   },
   py::arg("gf"),
   py::arg("reference_time") = 0.0,
   "Create spatial-only Gridfunction corresponding to a fixed time.");

   m.def("RestrictGFInTime", [](PyGF st_GF,double time,PyGF s_GF)
   {
     FESpace* raw_FE = (st_GF->GetFESpace()).get();
     SpaceTimeFESpace * st_FES = dynamic_cast<SpaceTimeFESpace*>(raw_FE);
     switch (st_FES->GetDimension())
     {
       case 1:
         st_FES->RestrictGFInTime<double>(st_GF,time,s_GF);
         break;
       case 2:
         st_FES->RestrictGFInTime<Vec<2>>(st_GF,time,s_GF);
         break;
       case 3:
         st_FES->RestrictGFInTime<Vec<3>>(st_GF,time,s_GF);
         break;
       default:
         throw Exception("cannot handle GridFunction type (dimension too large?).");
         break;
     }
   }, 
   py::arg("spacetime_gf"),
   py::arg("reference_time") = 0.0,
   py::arg("space_gf"),
   "Extract Gridfunction corresponding to a fixed time from a space-time GridFunction.");

   m.def("SpaceTimeInterpolateToP1", [](PyCF st_CF, PyCF tref, PyGF st_GF)
   {
     FESpace* raw_FE = (st_GF->GetFESpace()).get();
     SpaceTimeFESpace * st_FES = dynamic_cast<SpaceTimeFESpace*>(raw_FE);
     if (!st_FES) throw Exception("not a spacetime gridfunction");
     st_FES->InterpolateToP1(st_CF,tref,st_GF);
   }, 
   py::arg("spacetime_cf"),
   py::arg("time"),
   py::arg("spacetime_gf"),
   "Interpolate nodal in time (possible high order) and nodal in space (P1).");


   py::class_<SpaceTimeVTKOutput, shared_ptr<SpaceTimeVTKOutput>>(m, "SpaceTimeVTKOutput")
    .def(py::init([] (shared_ptr<MeshAccess> ma, py::list coefs_list,
                      py::list names_list, string filename,
                      int subdivisionx, int subdivisiont, int only_element)
         -> shared_ptr<SpaceTimeVTKOutput>
         {
           Array<shared_ptr<CoefficientFunction> > coefs
             = makeCArray<shared_ptr<CoefficientFunction>> (coefs_list);
           Array<string > names
             = makeCArray<string> (names_list);
           shared_ptr<SpaceTimeVTKOutput> ret;
           if (ma->GetDimension() == 2)
             ret = make_shared<SpaceTimeVTKOutput> (ma, coefs, names, filename, subdivisionx, subdivisiont, only_element);
           else
             throw Exception("Space time VTK only for 2D(+time)");
           return ret;
         }),
         py::arg("ma"),
         py::arg("coefs")= py::list(),
         py::arg("names") = py::list(),
         py::arg("filename") = "vtkout",
         py::arg("subdivision_x") = 0,
         py::arg("subdivision_t") = 0,
         py::arg("only_element") = -1
         )
     .def("Do", [](shared_ptr<SpaceTimeVTKOutput> self, VorB vb, double t_start, double t_end)
          { 
            size_t global_heapsize = 10000000;
            LocalHeap glh(global_heapsize, "spacetime-lh", true);
            self->Do(glh, vb, nullptr, t_start, t_end);
          },
          py::arg("vb")=VOL,
          py::arg("t_start") = 0,
          py::arg("t_end") = 1,
          py::call_guard<py::gil_scoped_release>())
     .def("Do", [](shared_ptr<SpaceTimeVTKOutput> self, VorB vb, double t_start, double t_end, const BitArray * drawelems)
          { 
            size_t global_heapsize = 10000000;
            LocalHeap glh(global_heapsize, "spacetime-lh", true);
            self->Do(glh, vb, drawelems, t_start, t_end);
          },
          py::arg("vb")=VOL,
          py::arg("t_start") = 0,
          py::arg("t_end") = 1,
          py::arg("drawelems"),
          py::call_guard<py::gil_scoped_release>())
     ;

   
}<|MERGE_RESOLUTION|>--- conflicted
+++ resolved
@@ -187,87 +187,6 @@
 That feature comes in handy for several CG like implementations in time.
 Also see skip_first_node.
   )raw_string")
-<<<<<<< HEAD
-   );
-
-  m.def("GCC3FE", []( bool skip_first_node, bool only_first_node)
-  {
-    BaseScalarFiniteElement * fe = nullptr;
-
-    if (skip_first_node && only_first_node)
-      throw Exception("can't skip and keep first node at the same time.");
-    fe = new GCC3FE(skip_first_node, only_first_node);
-    return shared_ptr<BaseScalarFiniteElement>(fe);
-  },
-  // py::arg("order") = 0,
-  py::arg("skip_first_node") = false,
-  py::arg("only_first_node") = false,
-  docu_string(R"raw_string(
-docu missing
-  )raw_string")
-   );
-  
-
-  // DiffOpDt
-
-  m.def("dt", [] (const PyProxyFunction self,py::object comp)
-  {
-    Array<int> comparr(0);
-    if (py::extract<int> (comp).check())
-    {
-      int c = py::extract<int>(comp)();
-      if (c != -1)
-      {
-        comparr.SetSize(1);
-        comparr[0] = c;
-      }
-    }
-
-    if (py::extract<py::list> (comp).check())
-      comparr = makeCArray<int> (py::extract<py::list> (comp)());
-
-    if (comparr.Size()== 0 && dynamic_pointer_cast<CompoundDifferentialOperator>(self->Evaluator()))
-    {
-      throw Exception("cannot work with compounddiffops, prescribe comp != -1");
-    }
-
-    shared_ptr<DifferentialOperator> diffopdt;
-    if ( self->GetFESpace()->GetSpatialDimension() == 2) {
-        diffopdt = make_shared<T_DifferentialOperator<DiffOpDt<2>>> ();
-    }
-    else if( self->GetFESpace()->GetSpatialDimension() == 3) {
-        diffopdt = make_shared<T_DifferentialOperator<DiffOpDt<3>>> ();
-    }
-    for (int i = comparr.Size() - 1; i >= 0; --i)
-    {
-      diffopdt = make_shared<CompoundDifferentialOperator> (diffopdt, comparr[i]);
-    }
-
-    auto adddiffop = make_shared<ProxyFunction> (self->GetFESpace(), self->IsTestFunction(), self->IsComplex(),diffopdt, nullptr, nullptr, nullptr, nullptr, nullptr);
-    
-    if (self->IsOther())
-      adddiffop = adddiffop->Other(make_shared<ConstantCoefficientFunction>(0.0));
-
-    return PyProxyFunction(adddiffop);
-    },
-          py::arg("proxy"),
-          py::arg("comp") = -1,
-        docu_string(R"raw_string(
-dt is the differential operator in time. This is the variant for a proxy function.
-
-Parameters
-
-proxy : ngsolve.ProxyFunction
-  Function to differentiate
-  
-comp : int or list
-  ??
-  
-)raw_string")
-          );
-
-  m.def("dt", [](PyGF self) -> PyCF
-=======
    )
   // .def("__rmul__", [](shared_ptr<NodalTimeFE> self, shared_ptr<FESpace> fes)
   // {
@@ -280,7 +199,6 @@
   //   return ret;
   // })
   .def("__mul__", [](shared_ptr<NodalTimeFE> self, shared_ptr<FESpace> fes)
->>>>>>> 45067061
   {
     Flags flags(fes->GetFlags());
     auto ret = make_shared<SpaceTimeFESpace> (fes->GetMeshAccess(), fes, self, fes->GetFlags());
@@ -291,6 +209,25 @@
     return ret;
   })
   ;
+
+  m.def("GCC3FE", []( bool skip_first_nodes, bool only_first_nodes)
+  {
+    BaseScalarFiniteElement * fe = nullptr;
+
+    if (skip_first_nodes && only_first_nodes)
+      throw Exception("can't skip and keep first nodes at the same time.");
+    fe = new GCC3FE(skip_first_nodes, only_first_nodes);
+    return shared_ptr<BaseScalarFiniteElement>(fe);
+  },
+  // py::arg("order") = 0,
+  py::arg("skip_first_nodes") = false,
+  py::arg("only_first_nodes") = false,
+  docu_string(R"raw_string(
+docu missing
+  )raw_string")
+   );
+  
+
 
   typedef shared_ptr<TimeVariableCoefficientFunction> PyTimeVariableCF;
 
